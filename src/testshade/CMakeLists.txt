--- conflicted
+++ resolved
@@ -5,20 +5,6 @@
 TARGET_LINK_LIBRARIES ( testshade oslexec oslcomp oslquery ${OPENIMAGEIO_LIBRARY} ${Boost_LIBRARIES} ${CMAKE_DL_LIBS})
 INSTALL ( TARGETS testshade RUNTIME DESTINATION bin )
 
-<<<<<<< HEAD
-# The 'libtestshade' dynamic library
-add_library ("libtestshade" SHARED ${testshade_srcs})
-target_link_libraries (libtestshade oslexec oslcomp oslquery ${OPENIMAGEIO_LIBRARY} ${Boost_LIBRARIES} ${CMAKE_DL_LIBS} ${LLVM_LIBRARY} )
-set_target_properties (libtestshade PROPERTIES PREFIX "")
-install (TARGETS libtestshade
-         RUNTIME DESTINATION bin
-#COMPONENT user
-         LIBRARY DESTINATION lib 
-#COMPONENT user
-         ARCHIVE DESTINATION lib
-#COMPONENT developer
-)
-=======
 # The 'libtestshade' library
 if (BUILDSTATIC)
     ADD_LIBRARY ( "libtestshade" STATIC ${testshade_srcs} )
@@ -32,9 +18,11 @@
 if (BUILDSTATIC)
     INSTALL ( TARGETS libtestshade LIBRARY DESTINATION lib ARCHIVE DESTINATION lib)
 else ()
-    INSTALL (TARGETS libtestshade LIBRARY DESTINATION lib )
-endif ()
->>>>>>> ed918a76
+    INSTALL(TARGETS libtestshade
+         RUNTIME DESTINATION bin
+         LIBRARY DESTINATION lib 
+         ARCHIVE DESTINATION lib )
+endif()
 
 # The 'testshade_dso' executable
 ADD_EXECUTABLE ( testshade_dso testshade_dso.cpp )
