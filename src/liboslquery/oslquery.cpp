--- conflicted
+++ resolved
@@ -30,16 +30,6 @@
 #include <vector>
 #include <string>
 #include <cstdio>
-<<<<<<< HEAD
-
-#ifdef _WIN32
-#include <io.h>
-const int R_OK = 4;
-#else
-#include <unistd.h>
-#endif
-=======
->>>>>>> ed918a76
 
 #include "oslquery.h"
 #include "../liboslexec/osoreader.h"
