--- conflicted
+++ resolved
@@ -14,24 +14,20 @@
 
 find_library ( OPENIMAGEIO_LIBRARY_RELEASE
                NAMES OpenImageIO
-<<<<<<< HEAD
-               PATHS ${OPENIMAGEIOHOME}/lib )
-find_library ( OPENIMAGEIO_LIBRARY_DEBUG
-               NAMES OpenImageIO_d
-               PATHS ${OPENIMAGEIOHOME}/lib )
-set( OPENIMAGEIO_LIBRARY debug ${OPENIMAGEIO_LIBRARY_DEBUG}
-                         optimized ${OPENIMAGEIO_LIBRARY_RELEASE} )
-find_path ( OPENIMAGEIO_INCLUDES OpenImageIO/imageio.h
-            ${OPENIMAGEIOHOME}/include )
-=======
                HINTS ${OPENIMAGEIOHOME}
                PATH_SUFFIXES lib64 lib
                PATHS "${OPENIMAGEIOHOME}/lib" )
+find_library ( OPENIMAGEIO_LIBRARY_DEBUG
+               NAMES OpenImageIO_d
+               HINTS ${OPENIMAGEIOHOME}
+               PATH_SUFFIXES lib64 lib
+               PATHS "${OPENIMAGEIOHOME}/lib" )
+set( OPENIMAGEIO_LIBRARY debug ${OPENIMAGEIO_LIBRARY_DEBUG}
+                         optimized ${OPENIMAGEIO_LIBRARY_RELEASE} )
 find_path ( OPENIMAGEIO_INCLUDES
             NAMES OpenImageIO/imageio.h
             HINTS ${OPENIMAGEIOHOME}
             PATH_SUFFIXES include )
->>>>>>> ed918a76
 IF (OPENIMAGEIO_INCLUDES AND OPENIMAGEIO_LIBRARY )
     SET ( OPENIMAGEIO_FOUND TRUE )
     if (VERBOSE)
