###########################################################################
# Find libraries

# When not in VERBOSE mode, try to make things as quiet as possible
if (NOT VERBOSE)
    set (Bison_FIND_QUIETLY true)
    set (Boost_FIND_QUIETLY true)
    set (Flex_FIND_QUIETLY true)
    set (LLVM_FIND_QUIETLY true)
    set (OpenEXR_FIND_QUIETLY true)
    set (OpenImageIO_FIND_QUIETLY true)
    set (Partio_FIND_QUIETLY true)
    set (PkgConfig_FIND_QUIETLY true)
    set (PugiXML_FIND_QUIETLY TRUE)
    set (PythonInterp_FIND_QUIETLY true)
    set (PythonLibs_FIND_QUIETLY true)
    set (Threads_FIND_QUIETLY true)
    set (ZLIB_FIND_QUIETLY true)
endif ()


setup_path (THIRD_PARTY_TOOLS_HOME
            "unknown"
            "Location of third party libraries in the external project")

# Add all third party tool directories to the include and library paths so
# that they'll be correctly found by the various FIND_PACKAGE() invocations.
if (THIRD_PARTY_TOOLS_HOME AND EXISTS "${THIRD_PARTY_TOOLS_HOME}")
    set (CMAKE_INCLUDE_PATH "${THIRD_PARTY_TOOLS_HOME}/include" "${CMAKE_INCLUDE_PATH}")
    # Detect third party tools which have been successfully built using the
    # lock files which are placed there by the external project Makefile.
    file (GLOB _external_dir_lockfiles "${THIRD_PARTY_TOOLS_HOME}/*.d")
    foreach (_dir_lockfile ${_external_dir_lockfiles})
        # Grab the tool directory_name.d
        get_filename_component (_ext_dirname ${_dir_lockfile} NAME)
        # Strip off the .d extension
        string (REGEX REPLACE "\\.d$" "" _ext_dirname ${_ext_dirname})
        set (CMAKE_INCLUDE_PATH "${THIRD_PARTY_TOOLS_HOME}/include/${_ext_dirname}" ${CMAKE_INCLUDE_PATH})
        set (CMAKE_LIBRARY_PATH "${THIRD_PARTY_TOOLS_HOME}/lib/${_ext_dirname}" ${CMAKE_LIBRARY_PATH})
    endforeach ()
endif ()


setup_string (SPECIAL_COMPILE_FLAGS ""
               "Custom compilation flags")
if (SPECIAL_COMPILE_FLAGS)
    add_definitions (${SPECIAL_COMPILE_FLAGS})
endif ()



###########################################################################
# IlmBase setup

find_package (OpenEXR REQUIRED)
#OpenEXR 2.2 still has problems with importing ImathInt64.h unqualified
#thus need for ilmbase/OpenEXR
include_directories ("${OPENEXR_INCLUDE_DIR}"
                     "${ILMBASE_INCLUDE_DIR}"
                     "${ILMBASE_INCLUDE_DIR}/OpenEXR")
if (${OPENEXR_VERSION} VERSION_LESS 2.0.0)
    # OpenEXR 1.x had weird #include dirctives, this is also necessary:
    include_directories ("${OPENEXR_INCLUDE_DIR}/OpenEXR")
else ()
    add_definitions (-DUSE_OPENEXR_VERSION2=1)
endif ()
if (NOT OpenEXR_FIND_QUIETLY)
    message (STATUS "ILMBASE_INCLUDE_DIR = ${ILMBASE_INCLUDE_DIR}")
    message (STATUS "ILMBASE_LIBRARIES = ${ILMBASE_LIBRARIES}")
endif ()

# end IlmBase setup
###########################################################################


###########################################################################
# Boost setup

if (NOT Boost_FIND_QUIETLY)
    message (STATUS "BOOST_ROOT ${BOOST_ROOT}")
endif ()

if (NOT DEFINED Boost_ADDITIONAL_VERSIONS)
  set (Boost_ADDITIONAL_VERSIONS "1.60" "1.59" "1.58" "1.57" "1.56"
                                 "1.55" "1.54" "1.53" "1.52" "1.51" "1.50"
                                 "1.49" "1.48" "1.47" "1.46" "1.45" "1.44"
                                 "1.43" "1.43.0" "1.42" "1.42.0")
endif ()
if (LINKSTATIC)
    set (Boost_USE_STATIC_LIBS   ON)
endif ()
set (Boost_USE_MULTITHREADED ON)
if (BOOST_CUSTOM)
    set (Boost_FOUND true)
    # N.B. For a custom version, the caller had better set up the variables
    # Boost_VERSION, Boost_INCLUDE_DIRS, Boost_LIBRARY_DIRS, Boost_LIBRARIES.
else ()
    set (Boost_COMPONENTS filesystem regex system thread wave)
    find_package (Boost 1.42 REQUIRED
                  COMPONENTS ${Boost_COMPONENTS}
                 )
endif ()

# On Linux, Boost 1.55 and higher seems to need to link against -lrt
if (CMAKE_SYSTEM_NAME MATCHES "Linux" AND ${Boost_VERSION} GREATER 105499)
    list (APPEND Boost_LIBRARIES "rt")
endif ()

if (NOT Boost_FIND_QUIETLY)
    message (STATUS "BOOST_ROOT ${BOOST_ROOT}")
    message (STATUS "Boost found ${Boost_FOUND} ")
    message (STATUS "Boost version      ${Boost_VERSION}")
    message (STATUS "Boost include dirs ${Boost_INCLUDE_DIRS}")
    message (STATUS "Boost library dirs ${Boost_LIBRARY_DIRS}")
    message (STATUS "Boost libraries    ${Boost_LIBRARIES}")
endif ()

include_directories (SYSTEM "${Boost_INCLUDE_DIRS}")
link_directories ("${Boost_LIBRARY_DIRS}")
add_definitions(-DBOOST_ALL_DYN_LINK)

# end Boost setup
###########################################################################


###########################################################################
# Partio

find_package (ZLIB)
if (USE_PARTIO)
    find_package (Partio)
    if (PARTIO_FOUND)
        add_definitions ("-DUSE_PARTIO=1")
        include_directories ("${PARTIO_INCLUDE_DIR}")
    else ()
        add_definitions ("-DUSE_PARTIO=0")
    endif ()
endif (USE_PARTIO)

# end GL Extension Wrangler library setup
###########################################################################


###########################################################################
# Pugixml setup.  Normally we just use the version bundled with oiio, but
# some linux distros are quite particular about having separate packages so we
# allow this to be overridden to use the distro-provided package if desired.
if (USE_EXTERNAL_PUGIXML)
    find_package (PugiXML REQUIRED)
    # insert include path to pugixml first, to ensure that the external
    # pugixml is found, and not the one in OIIO's include directory.
    include_directories (BEFORE "${PUGIXML_INCLUDE_DIR}")
endif()
# end Pugixml setup
###########################################################################


###########################################################################
# LLVM library setup

if(MSVC)

# A convenience variable:
set(LLVM_ROOT "" CACHE PATH "Root of LLVM install.")
# A bit of a sanity check:
if( NOT EXISTS ${LLVM_ROOT}/include/llvm )
    message(FATAL_ERROR "LLVM_ROOT (${LLVM_ROOT}) is not a valid LLVM install")
endif()
# We incorporate the CMake features provided by LLVM:
set(CMAKE_MODULE_PATH ${CMAKE_MODULE_PATH} "${LLVM_ROOT}/share/llvm/cmake")
include(LLVMConfig)
# Now set the header and library paths:
SET( LLVM_INCLUDES ${LLVM_INCLUDE_DIRS} )
include_directories( ${LLVM_INCLUDE_DIRS} )
SET( LLVM_LIB_DIR ${LLVM_LIBRARY_DIRS} )
link_directories( ${LLVM_LIBRARY_DIRS} )
add_definitions( ${LLVM_DEFINITIONS} )
# Let's suppose we want to build a JIT compiler with support for
# binary code (no interpreter):
llvm_map_components_to_libraries(LLVM_LIBRARY jit native core ipo BitWriter BitReader)

if(LLVM_DEBUG_SUFFIX)
	set(LLVM_LIBRARY_RELEASE ${LLVM_LIBRARY})
	set(LLVM_LIBRARY)
	foreach(lib ${LLVM_LIBRARY_RELEASE})
		set(modifiedLib debug "${lib}_d" optimized ${lib})
		list(APPEND LLVM_LIBRARY ${modifiedLib})
	endforeach()
endif()

set(LLVM_VERSION ${LLVM_PACKAGE_VERSION})

else()
# Non Windows

# try to find llvm-config, with a specific version if specified
if(LLVM_DIRECTORY)
  FIND_PROGRAM(LLVM_CONFIG llvm-config-${LLVM_VERSION} HINTS "${LLVM_DIRECTORY}/bin" NO_DEFAULT_PATH)
  if(NOT LLVM_CONFIG)
    FIND_PROGRAM(LLVM_CONFIG llvm-config HINTS "${LLVM_DIRECTORY}/bin" NO_DEFAULT_PATH)
  endif()
else()
  FIND_PROGRAM(LLVM_CONFIG llvm-config-${LLVM_VERSION})
  if(NOT LLVM_CONFIG)
    FIND_PROGRAM(LLVM_CONFIG llvm-config)
  endif()
endif()

if(NOT LLVM_DIRECTORY OR EXISTS ${LLVM_CONFIG})
  execute_process (COMMAND ${LLVM_CONFIG} --version
       OUTPUT_VARIABLE LLVM_VERSION
       OUTPUT_STRIP_TRAILING_WHITESPACE)
  execute_process (COMMAND ${LLVM_CONFIG} --prefix
       OUTPUT_VARIABLE LLVM_DIRECTORY
       OUTPUT_STRIP_TRAILING_WHITESPACE)
  execute_process (COMMAND ${LLVM_CONFIG} --libdir
       OUTPUT_VARIABLE LLVM_LIB_DIR
       OUTPUT_STRIP_TRAILING_WHITESPACE)
  execute_process (COMMAND ${LLVM_CONFIG} --includedir
       OUTPUT_VARIABLE LLVM_INCLUDES
       OUTPUT_STRIP_TRAILING_WHITESPACE)
endif()

if (LLVM_VERSION VERSION_GREATER 3.4.9 AND (USE_CPP VERSION_LESS 11))
    message (FATAL_ERROR "LLVM ${LLVM_VERSION} requires C++11. You must build with USE_CPP=11.")
endif ()

find_library ( LLVM_LIBRARY
               NAMES LLVM-${LLVM_VERSION}
               PATHS ${LLVM_LIB_DIR})
<<<<<<< HEAD
endif() # Windows/Linux branch

if (VERBOSE)
=======
find_library ( LLVM_MCJIT_LIBRARY
               NAMES LLVMMCJIT
               PATHS ${LLVM_LIB_DIR})
execute_process (COMMAND ${LLVM_CONFIG} --ldflags
                 OUTPUT_VARIABLE LLVM_LDFLAGS
                 OUTPUT_STRIP_TRAILING_WHITESPACE)

# if (NOT LLVM_LIBRARY)
#     execute_process (COMMAND ${LLVM_CONFIG} --libfiles engine
#                      OUTPUT_VARIABLE LLVM_LIBRARIES
#                      OUTPUT_STRIP_TRAILING_WHITESPACE)
# endif ()

if (NOT LLVM_FIND_QUIETLY)
>>>>>>> f3517fd9
    message (STATUS "LLVM version  = ${LLVM_VERSION}")
    message (STATUS "LLVM dir      = ${LLVM_DIRECTORY}")
    message (STATUS "LLVM includes = ${LLVM_INCLUDES}")
    message (STATUS "LLVM library  = ${LLVM_LIBRARY}")
    message (STATUS "LLVM MCJIT library  = ${LLVM_MCJIT_LIBRARY}")
    message (STATUS "LLVM lib dir  = ${LLVM_LIB_DIR}")
    message (STATUS "LLVM libraries = ${LLVM_LIBRARIES}")
endif ()

# shared llvm library may not be available, this is not an error if we use LLVM_STATIC.
if ((LLVM_LIBRARY OR LLVM_STATIC) AND LLVM_INCLUDES AND LLVM_DIRECTORY AND LLVM_LIB_DIR)
  # ensure include directory is added (in case of non-standard locations
  include_directories (BEFORE "${LLVM_INCLUDES}")
  if (NOT OSL_LLVM_VERSION)
      # Extract and concatenate major & minor, remove wayward patches,
      # dots, and "svn" or other suffixes.
      string (REGEX REPLACE "([0-9]+)\\.([0-9]+).*" "\\1\\2" OSL_LLVM_VERSION ${LLVM_VERSION})
  endif ()
  add_definitions ("-DOSL_LLVM_VERSION=${OSL_LLVM_VERSION}")
  if (LLVM_STATIC)
    # if static LLVM libraries were requested, use llvm-config to generate
    # the list of what libraries we need, and substitute that in the right
    # way for LLVM_LIBRARY.
    execute_process (COMMAND ${LLVM_CONFIG} --libfiles
                     OUTPUT_VARIABLE LLVM_LIBRARY
                     OUTPUT_STRIP_TRAILING_WHITESPACE)
    string (REPLACE " " ";" LLVM_LIBRARY ${LLVM_LIBRARY})
  endif ()
  if (NOT LLVM_FIND_QUIETLY)
      message (STATUS "LLVM OSL_LLVM_VERSION = ${OSL_LLVM_VERSION}")
      message (STATUS "LLVM library  = ${LLVM_LIBRARY}")
  endif ()

  if (NOT LLVM_LIBRARY)
    message (FATAL_ERROR "LLVM library not found.")
  endif()
else ()
  message (FATAL_ERROR "LLVM not found.")
endif ()

# end LLVM library setup
###########################################################################<|MERGE_RESOLUTION|>--- conflicted
+++ resolved
@@ -117,7 +117,6 @@
 
 include_directories (SYSTEM "${Boost_INCLUDE_DIRS}")
 link_directories ("${Boost_LIBRARY_DIRS}")
-add_definitions(-DBOOST_ALL_DYN_LINK)
 
 # end Boost setup
 ###########################################################################
@@ -157,41 +156,6 @@
 
 ###########################################################################
 # LLVM library setup
-
-if(MSVC)
-
-# A convenience variable:
-set(LLVM_ROOT "" CACHE PATH "Root of LLVM install.")
-# A bit of a sanity check:
-if( NOT EXISTS ${LLVM_ROOT}/include/llvm )
-    message(FATAL_ERROR "LLVM_ROOT (${LLVM_ROOT}) is not a valid LLVM install")
-endif()
-# We incorporate the CMake features provided by LLVM:
-set(CMAKE_MODULE_PATH ${CMAKE_MODULE_PATH} "${LLVM_ROOT}/share/llvm/cmake")
-include(LLVMConfig)
-# Now set the header and library paths:
-SET( LLVM_INCLUDES ${LLVM_INCLUDE_DIRS} )
-include_directories( ${LLVM_INCLUDE_DIRS} )
-SET( LLVM_LIB_DIR ${LLVM_LIBRARY_DIRS} )
-link_directories( ${LLVM_LIBRARY_DIRS} )
-add_definitions( ${LLVM_DEFINITIONS} )
-# Let's suppose we want to build a JIT compiler with support for
-# binary code (no interpreter):
-llvm_map_components_to_libraries(LLVM_LIBRARY jit native core ipo BitWriter BitReader)
-
-if(LLVM_DEBUG_SUFFIX)
-	set(LLVM_LIBRARY_RELEASE ${LLVM_LIBRARY})
-	set(LLVM_LIBRARY)
-	foreach(lib ${LLVM_LIBRARY_RELEASE})
-		set(modifiedLib debug "${lib}_d" optimized ${lib})
-		list(APPEND LLVM_LIBRARY ${modifiedLib})
-	endforeach()
-endif()
-
-set(LLVM_VERSION ${LLVM_PACKAGE_VERSION})
-
-else()
-# Non Windows
 
 # try to find llvm-config, with a specific version if specified
 if(LLVM_DIRECTORY)
@@ -228,11 +192,6 @@
 find_library ( LLVM_LIBRARY
                NAMES LLVM-${LLVM_VERSION}
                PATHS ${LLVM_LIB_DIR})
-<<<<<<< HEAD
-endif() # Windows/Linux branch
-
-if (VERBOSE)
-=======
 find_library ( LLVM_MCJIT_LIBRARY
                NAMES LLVMMCJIT
                PATHS ${LLVM_LIB_DIR})
@@ -247,7 +206,6 @@
 # endif ()
 
 if (NOT LLVM_FIND_QUIETLY)
->>>>>>> f3517fd9
     message (STATUS "LLVM version  = ${LLVM_VERSION}")
     message (STATUS "LLVM dir      = ${LLVM_DIRECTORY}")
     message (STATUS "LLVM includes = ${LLVM_INCLUDES}")
