--- conflicted
+++ resolved
@@ -143,7 +143,6 @@
 ###########################################################################
 # LLVM library setup
 
-<<<<<<< HEAD
 if(MSVC)
 
 # A convenience variable:
@@ -156,12 +155,14 @@
 set(CMAKE_MODULE_PATH ${CMAKE_MODULE_PATH} "${LLVM_ROOT}/share/llvm/cmake")
 include(LLVMConfig)
 # Now set the header and library paths:
+SET( LLVM_INCLUDES ${LLVM_INCLUDE_DIRS} )
 include_directories( ${LLVM_INCLUDE_DIRS} )
+SET( LLVM_LIB_DIR ${LLVM_LIBRARY_DIRS} )
 link_directories( ${LLVM_LIBRARY_DIRS} )
 add_definitions( ${LLVM_DEFINITIONS} )
 # Let's suppose we want to build a JIT compiler with support for
 # binary code (no interpreter):
-llvm_map_components_to_libraries(LLVM_LIBRARY jit native core ipo BitWriter)
+llvm_map_components_to_libraries(LLVM_LIBRARY jit native core ipo BitWriter BitReader)
 
 if(LLVM_DEBUG_SUFFIX)
 	set(LLVM_LIBRARY_RELEASE ${LLVM_LIBRARY})
@@ -176,24 +177,7 @@
 
 else()
 # Non Windows
-if (LLVM_DIRECTORY)
-    set (LLVM_CONFIG "${LLVM_DIRECTORY}/bin/llvm-config")
-else ()
-    set (LLVM_CONFIG llvm-config)
-endif ()
-execute_process (COMMAND ${LLVM_CONFIG} --version
-                 OUTPUT_VARIABLE LLVM_VERSION
-	         OUTPUT_STRIP_TRAILING_WHITESPACE)
-execute_process (COMMAND ${LLVM_CONFIG} --prefix
-                 OUTPUT_VARIABLE LLVM_DIRECTORY
-	         OUTPUT_STRIP_TRAILING_WHITESPACE)
-execute_process (COMMAND ${LLVM_CONFIG} --libdir
-                 OUTPUT_VARIABLE LLVM_LIB_DIR
-  	         OUTPUT_STRIP_TRAILING_WHITESPACE)
-execute_process (COMMAND ${LLVM_CONFIG} --includedir
-                 OUTPUT_VARIABLE LLVM_INCLUDES
-  	         OUTPUT_STRIP_TRAILING_WHITESPACE)
-=======
+
 # try to find llvm-config, with a specific version if specified
 if(LLVM_DIRECTORY)
   FIND_PROGRAM(LLVM_CONFIG llvm-config-${LLVM_VERSION} HINTS "${LLVM_DIRECTORY}/bin" NO_CMAKE_PATH)
@@ -222,10 +206,11 @@
        OUTPUT_STRIP_TRAILING_WHITESPACE)
 endif()
 
->>>>>>> ed918a76
 find_library ( LLVM_LIBRARY
                NAMES LLVM-${LLVM_VERSION}
                PATHS ${LLVM_LIB_DIR})
+endif() # Windows/Linux branch
+
 if (VERBOSE)
     message (STATUS "LLVM version  = ${LLVM_VERSION}")
     message (STATUS "LLVM dir      = ${LLVM_DIRECTORY}")
@@ -238,15 +223,12 @@
 if ((LLVM_LIBRARY OR LLVM_STATIC) AND LLVM_INCLUDES AND LLVM_DIRECTORY AND LLVM_LIB_DIR)
   # ensure include directory is added (in case of non-standard locations
   include_directories (BEFORE "${LLVM_INCLUDES}")
-<<<<<<< HEAD
-=======
   if (NOT OSL_LLVM_VERSION)
       # Extract and concatenate major & minor, remove wayward patches,
       # dots, and "svn" or other suffixes.
       string (REGEX REPLACE "([0-9]+)\\.([0-9]+).*" "\\1\\2" OSL_LLVM_VERSION ${LLVM_VERSION})
   endif ()
   add_definitions ("-DOSL_LLVM_VERSION=${OSL_LLVM_VERSION}")
->>>>>>> ed918a76
   if (LLVM_STATIC)
     # if static LLVM libraries were requested, use llvm-config to generate
     # the list of what libraries we need, and substitute that in the right
@@ -268,14 +250,6 @@
 else ()
   message (FATAL_ERROR "LLVM not found.")
 endif ()
-endif()
-
-# Extract any wayward dots or "svn" suffixes from the version to yield
-# an integer version number we can use to make compilation decisions.
-string (REGEX REPLACE "\\." "" OSL_LLVM_VERSION ${LLVM_VERSION})
-string (REGEX REPLACE "svn" "" OSL_LLVM_VERSION ${OSL_LLVM_VERSION})
-message (STATUS "LLVM OSL_LLVM_VERSION = ${OSL_LLVM_VERSION}")
-add_definitions ("-DOSL_LLVM_VERSION=${OSL_LLVM_VERSION}")
 
 # end LLVM library setup
 ###########################################################################