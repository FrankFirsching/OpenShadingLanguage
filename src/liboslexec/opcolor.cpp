--- conflicted
+++ resolved
@@ -42,23 +42,9 @@
 #include "oslexec_pvt.h"
 #include "dual.h"
 
-<<<<<<< HEAD
-#ifdef _WIN32
-// Compute exp(x) - 1 without loss of precision for small values of x.
-double expm1(double x)
-{
-  if (fabs(x) < 1e-5)
-    return x + 0.5*x*x;
-  else
-    return exp(x) - 1.0;
-}
-#endif
-
-=======
 #ifdef _MSC_VER
 using OIIO::expm1;
 #endif
->>>>>>> ed918a76
 
 OSL_NAMESPACE_ENTER
 namespace pvt {
