/*
Copyright (c) 2009-2010 Sony Pictures Imageworks Inc., et al.
All Rights Reserved.

Redistribution and use in source and binary forms, with or without
modification, are permitted provided that the following conditions are
met:
* Redistributions of source code must retain the above copyright
  notice, this list of conditions and the following disclaimer.
* Redistributions in binary form must reproduce the above copyright
  notice, this list of conditions and the following disclaimer in the
  documentation and/or other materials provided with the distribution.
* Neither the name of Sony Pictures Imageworks nor the names of its
  contributors may be used to endorse or promote products derived from
  this software without specific prior written permission.
THIS SOFTWARE IS PROVIDED BY THE COPYRIGHT HOLDERS AND CONTRIBUTORS
"AS IS" AND ANY EXPRESS OR IMPLIED WARRANTIES, INCLUDING, BUT NOT
LIMITED TO, THE IMPLIED WARRANTIES OF MERCHANTABILITY AND FITNESS FOR
A PARTICULAR PURPOSE ARE DISCLAIMED. IN NO EVENT SHALL THE COPYRIGHT
OWNER OR CONTRIBUTORS BE LIABLE FOR ANY DIRECT, INDIRECT, INCIDENTAL,
SPECIAL, EXEMPLARY, OR CONSEQUENTIAL DAMAGES (INCLUDING, BUT NOT
LIMITED TO, PROCUREMENT OF SUBSTITUTE GOODS OR SERVICES; LOSS OF USE,
DATA, OR PROFITS; OR BUSINESS INTERRUPTION) HOWEVER CAUSED AND ON ANY
THEORY OF LIABILITY, WHETHER IN CONTRACT, STRICT LIABILITY, OR TORT
(INCLUDING NEGLIGENCE OR OTHERWISE) ARISING IN ANY WAY OUT OF THE USE
OF THIS SOFTWARE, EVEN IF ADVISED OF THE POSSIBILITY OF SUCH DAMAGE.
*/

#include <cmath>

#include <OpenImageIO/timer.h>
#include <OpenImageIO/sysutil.h>

#include "oslexec_pvt.h"
#include "../liboslcomp/oslcomp_pvt.h"
#include "backendllvm.h"

/*
This whole file is concerned with taking our post-optimized OSO
intermediate code and translating it into LLVM IR code so we can JIT it
and run it directly, for an expected huge speed gain over running our
interpreter.

Schematically, we want to create code that resembles the following:

    // Assume 2 layers. 
    struct GroupData_1 {
        // Array of ints telling if we have already run each layer
        int layer_run[nlayers];
        // For each layer in the group, we declare all shader params
        // whose values are not known -- they have init ops, or are
        // interpolated from the geom, or are connected to other layers.
        float param_0_foo;   // number is layer ID
        float param_1_bar;
    };

    // Name of layer entry is $layer_ID
    void $layer_0 (ShaderGlobals *sg, GroupData_1 *group)
    {
        // Only run if not already done.  Then mark as run.
        if (group->layer_run[0])
            return;
        group->layer_run[0] = 1;

        // Declare locals, temps, constants, params with known values.
        // Make them all look like stack memory locations:
        float *x = alloca (sizeof(float));
        // ...and so on for all the other locals & temps...

        // then run the shader body:
        *x = sg->u * group->param_0_bar;
        group->param_1_foo = *x;
    }

    void $layer_1 (ShaderGlobals *sg, GroupData_1 *group)
    {
        if (group->layer_run[1])
            return;
        group->layer_run[1] = 1;
        // ...
        $layer_0 (sg, group);    // because we need its outputs
        *y = sg->u * group->$param_1_bar;
    }

    void $group_1 (ShaderGlobals *sg, GroupData_1 *group)
    {
        group->layer_run[...] = 0;
        // Run just the unconditional layers
        $layer_1 (sg, group);
    }

*/

#ifndef OSL_LLVM_NO_BITCODE
extern int osl_llvm_compiled_ops_size;
extern char osl_llvm_compiled_ops_block[];
#endif

using namespace OSL::pvt;

OSL_NAMESPACE_ENTER

namespace pvt {

static spin_mutex llvm_mutex;

static ustring op_end("end");
static ustring op_nop("nop");
static ustring op_aassign("aassign");
static ustring op_compassign("compassign");
static ustring op_aref("aref");
static ustring op_compref("compref");

// Trickery to force linkage of files when building static libraries.
extern int opclosure_cpp_dummy, opcolor_cpp_dummy;
extern int opmessage_cpp_dummy, opnoise_cpp_dummy;
extern int opspline_cpp_dummy, opstring_cpp_dummy;
#ifdef OSL_LLVM_NO_BITCODE
extern int llvm_ops_cpp_dummy;
#endif
int *force_osl_op_linkage[] = {
    &opclosure_cpp_dummy, &opcolor_cpp_dummy, &opmessage_cpp_dummy,
    &opnoise_cpp_dummy, &opspline_cpp_dummy,  &opstring_cpp_dummy,
#ifdef OSL_LLVM_NO_BITCODE
    &llvm_ops_cpp_dummy
#endif
};


#define NOISE_IMPL(name)                        \
    "osl_" #name "_ff",  "ff",                  \
    "osl_" #name "_fff", "fff",                 \
    "osl_" #name "_fv",  "fv",                  \
    "osl_" #name "_fvf", "fvf",                 \
    "osl_" #name "_vf",  "xvf",                 \
    "osl_" #name "_vff", "xvff",                \
    "osl_" #name "_vv",  "xvv",                 \
    "osl_" #name "_vvf", "xvvf"

#define NOISE_DERIV_IMPL(name)                  \
    "osl_" #name "_dfdf",   "xXX",              \
    "osl_" #name "_dfdff",  "xXXf",             \
    "osl_" #name "_dffdf",  "xXfX",             \
    "osl_" #name "_dfdfdf", "xXXX",             \
    "osl_" #name "_dfdv",   "xXv",              \
    "osl_" #name "_dfdvf",  "xXvf",             \
    "osl_" #name "_dfvdf",  "xXvX",             \
    "osl_" #name "_dfdvdf", "xXvX",             \
    "osl_" #name "_dvdf",   "xvX",              \
    "osl_" #name "_dvdff",  "xvXf",             \
    "osl_" #name "_dvfdf",  "xvfX",             \
    "osl_" #name "_dvdfdf", "xvXX",             \
    "osl_" #name "_dvdv",   "xvv",              \
    "osl_" #name "_dvdvf",  "xvvf",             \
    "osl_" #name "_dvvdf",  "xvvX",             \
    "osl_" #name "_dvdvdf", "xvvX"

#define GENERIC_NOISE_DERIV_IMPL(name)          \
    "osl_" #name "_dfdf",   "xsXXXX",           \
    "osl_" #name "_dfdfdf", "xsXXXXX",          \
    "osl_" #name "_dfdv",   "xsXXXX",           \
    "osl_" #name "_dfdvdf", "xsXXXXX",          \
    "osl_" #name "_dvdf",   "xsXXXX",           \
    "osl_" #name "_dvdfdf", "xsXXXXX",          \
    "osl_" #name "_dvdv",   "xsXXXX",           \
    "osl_" #name "_dvdvdf", "xsXXXXX"

#define PNOISE_IMPL(name)                       \
    "osl_" #name "_fff",   "fff",               \
    "osl_" #name "_fffff", "fffff",             \
    "osl_" #name "_fvv",   "fvv",               \
    "osl_" #name "_fvfvf", "fvfvf",             \
    "osl_" #name "_vff",   "xvff",              \
    "osl_" #name "_vffff", "xvffff",            \
    "osl_" #name "_vvv",   "xvvv",              \
    "osl_" #name "_vvfvf", "xvvfvf"

#define PNOISE_DERIV_IMPL(name)                 \
    "osl_" #name "_dfdff",    "xXXf",           \
    "osl_" #name "_dfdffff",  "xXXfff",         \
    "osl_" #name "_dffdfff",  "xXfXff",         \
    "osl_" #name "_dfdfdfff", "xXXXff",         \
    "osl_" #name "_dfdvv",    "xXXv",           \
    "osl_" #name "_dfdvfvf",  "xXvfvf",         \
    "osl_" #name "_dfvdfvf",  "xXvXvf",         \
    "osl_" #name "_dfdvdfvf", "xXvXvf",         \
    "osl_" #name "_dvdff",    "xvXf",           \
    "osl_" #name "_dvdffff",  "xvXfff",         \
    "osl_" #name "_dvfdfff",  "xvfXff",         \
    "osl_" #name "_dvdfdfff", "xvXXff",         \
    "osl_" #name "_dvdvv",    "xvvv",           \
    "osl_" #name "_dvdvfvf",  "xvvfvf",         \
    "osl_" #name "_dvvdfvf",  "xvvXvf",         \
    "osl_" #name "_dvdvdfvf", "xvvXvf"

#define GENERIC_PNOISE_DERIV_IMPL(name)         \
    "osl_" #name "_dfdff",    "xsXXfXX",        \
    "osl_" #name "_dfdfdfff", "xsXXXffXX",      \
    "osl_" #name "_dfdvv",    "xsXXvXX",        \
    "osl_" #name "_dfdvdfvf", "xsXvXvfXX",      \
    "osl_" #name "_dvdff",    "xsvXfXX",        \
    "osl_" #name "_dvdfdfff", "xsvXXffXX",      \
    "osl_" #name "_dvdvv",    "xsvvvXX",        \
    "osl_" #name "_dvdvdfvf", "xsvvXvfXX"

#define UNARY_OP_IMPL(name)                     \
    "osl_" #name "_ff",   "ff",                 \
    "osl_" #name "_dfdf", "xXX",                \
    "osl_" #name "_vv",   "xXX",                \
    "osl_" #name "_dvdv", "xXX"

#define BINARY_OP_IMPL(name)                    \
    "osl_" #name "_fff",    "fff",              \
    "osl_" #name "_dfdfdf", "xXXX",             \
    "osl_" #name "_dffdf",  "xXfX",             \
    "osl_" #name "_dfdff",  "xXXf",             \
    "osl_" #name "_vvv",    "xXXX",             \
    "osl_" #name "_dvdvdv", "xXXX",             \
    "osl_" #name "_dvvdv",  "xXXX",             \
    "osl_" #name "_dvdvv",  "xXXX"

/// Table of all functions that we may call from the LLVM-compiled code.
/// Alternating name and argument list, much like we use in oslc's type
/// checking.  Note that nothing that's compiled into llvm_ops.cpp ought
/// to need a declaration here.
static const char *llvm_helper_function_table[] = {
    // TODO: remove these
    "osl_add_closure_closure", "CXCC",
    "osl_mul_closure_float", "CXCf",
    "osl_mul_closure_color", "CXCc",
    "osl_allocate_closure_component", "CXiii",
    "osl_allocate_weighted_closure_component", "CXiiiX",
    "osl_closure_to_string", "sXC",
    "osl_format", "ss*",
    "osl_printf", "xXs*",
    "osl_error", "xXs*",
    "osl_warning", "xXs*",
    "osl_incr_layers_executed", "xX",

    NOISE_IMPL(cellnoise),
    NOISE_DERIV_IMPL(cellnoise),
    NOISE_IMPL(noise),
    NOISE_DERIV_IMPL(noise),
    NOISE_IMPL(snoise),
    NOISE_DERIV_IMPL(snoise),
    NOISE_IMPL(simplexnoise),
    NOISE_DERIV_IMPL(simplexnoise),
    NOISE_IMPL(usimplexnoise),
    NOISE_DERIV_IMPL(usimplexnoise),
    GENERIC_NOISE_DERIV_IMPL(gabornoise),
    GENERIC_NOISE_DERIV_IMPL(genericnoise),
    PNOISE_IMPL(pcellnoise),
    PNOISE_DERIV_IMPL(pcellnoise),
    PNOISE_IMPL(pnoise),
    PNOISE_DERIV_IMPL(pnoise),
    PNOISE_IMPL(psnoise),
    PNOISE_DERIV_IMPL(psnoise),
    GENERIC_PNOISE_DERIV_IMPL(gaborpnoise),
    GENERIC_PNOISE_DERIV_IMPL(genericpnoise),
    "osl_noiseparams_clear", "xX",
    "osl_noiseparams_set_anisotropic", "xXi",
    "osl_noiseparams_set_do_filter", "xXi",
    "osl_noiseparams_set_direction", "xXv",
    "osl_noiseparams_set_bandwidth", "xXf",
    "osl_noiseparams_set_impulses", "xXf",

    "osl_spline_fff", "xXXXXii",
    "osl_spline_dfdfdf", "xXXXXii",
    "osl_spline_dfdff", "xXXXXii",
    "osl_spline_dffdf", "xXXXXii",
    "osl_spline_vfv", "xXXXXii",
    "osl_spline_dvdfdv", "xXXXXii",
    "osl_spline_dvdfv", "xXXXXii",
    "osl_spline_dvfdv", "xXXXXii",
    "osl_splineinverse_fff", "xXXXXii",
    "osl_splineinverse_dfdfdf", "xXXXXii",
    "osl_splineinverse_dfdff", "xXXXXii",
    "osl_splineinverse_dffdf", "xXXXXii",
    "osl_setmessage", "xXsLXisi",
    "osl_getmessage", "iXssLXiisi",
    "osl_pointcloud_search", "iXsXfiiXXii*",
    "osl_pointcloud_get", "iXsXisLX",
    "osl_pointcloud_write", "iXsXiXXX",
    "osl_pointcloud_write_helper", "xXXXisLX",
    "osl_blackbody_vf", "xXXf",
    "osl_wavelength_color_vf", "xXXf",
    "osl_luminance_fv", "xXXX",
    "osl_luminance_dfdv", "xXXX",
    "osl_split", "isXsii",

    UNARY_OP_IMPL(sin),
    UNARY_OP_IMPL(cos),
    UNARY_OP_IMPL(tan),

    UNARY_OP_IMPL(asin),
    UNARY_OP_IMPL(acos),
    UNARY_OP_IMPL(atan),
    BINARY_OP_IMPL(atan2),
    UNARY_OP_IMPL(sinh),
    UNARY_OP_IMPL(cosh),
    UNARY_OP_IMPL(tanh),

    "osl_sincos_fff", "xfXX",
    "osl_sincos_dfdff", "xXXX",
    "osl_sincos_dffdf", "xXXX",
    "osl_sincos_dfdfdf", "xXXX",
    "osl_sincos_vvv", "xXXX",
    "osl_sincos_dvdvv", "xXXX",
    "osl_sincos_dvvdv", "xXXX",
    "osl_sincos_dvdvdv", "xXXX",

    UNARY_OP_IMPL(log),
    UNARY_OP_IMPL(log2),
    UNARY_OP_IMPL(log10),
    UNARY_OP_IMPL(logb),
    UNARY_OP_IMPL(exp),
    UNARY_OP_IMPL(exp2),
    UNARY_OP_IMPL(expm1),
    BINARY_OP_IMPL(pow),
    UNARY_OP_IMPL(erf),
    UNARY_OP_IMPL(erfc),

    "osl_pow_vvf", "xXXf",
    "osl_pow_dvdvdf", "xXXX",
    "osl_pow_dvvdf", "xXXX",
    "osl_pow_dvdvf", "xXXf",

    UNARY_OP_IMPL(sqrt),
    UNARY_OP_IMPL(inversesqrt),

    "osl_floor_ff", "ff",
    "osl_floor_vv", "xXX",
    "osl_ceil_ff", "ff",
    "osl_ceil_vv", "xXX",
    "osl_round_ff", "ff",
    "osl_round_vv", "xXX",
    "osl_trunc_ff", "ff",
    "osl_trunc_vv", "xXX",
    "osl_sign_ff", "ff",
    "osl_sign_vv", "xXX",
    "osl_step_fff", "fff",
    "osl_step_vvv", "xXXX",

    "osl_isnan_if", "if",
    "osl_isinf_if", "if",
    "osl_isfinite_if", "if",
    "osl_abs_ii", "ii",
    "osl_fabs_ii", "ii",

    UNARY_OP_IMPL(abs),
    UNARY_OP_IMPL(fabs),

    BINARY_OP_IMPL(fmod),

    "osl_smoothstep_ffff", "ffff",
    "osl_smoothstep_dfffdf", "xXffX",
    "osl_smoothstep_dffdff", "xXfXf",
    "osl_smoothstep_dffdfdf", "xXfXX",
    "osl_smoothstep_dfdfff", "xXXff",
    "osl_smoothstep_dfdffdf", "xXXfX",
    "osl_smoothstep_dfdfdff", "xXXXf",
    "osl_smoothstep_dfdfdfdf", "xXXXX",

    "osl_transform_vmv", "xXXX",
    "osl_transform_dvmdv", "xXXX",
    "osl_transformv_vmv", "xXXX",
    "osl_transformv_dvmdv", "xXXX",
    "osl_transformn_vmv", "xXXX",
    "osl_transformn_dvmdv", "xXXX",

    "osl_transform_triple", "iXXiXiXXi",
    "osl_transform_triple_nonlinear", "iXXiXiXXi",

    "osl_mul_mm", "xXXX",
    "osl_mul_mf", "xXXf",
    "osl_mul_m_ff", "xXff",
    "osl_div_mm", "xXXX",
    "osl_div_mf", "xXXf",
    "osl_div_fm", "xXfX",
    "osl_div_m_ff", "xXff",
    "osl_prepend_matrix_from", "iXXs",
    "osl_get_from_to_matrix", "iXXss",
    "osl_transpose_mm", "xXX",
    "osl_determinant_fm", "fX",

    "osl_dot_fvv", "fXX",
    "osl_dot_dfdvdv", "xXXX",
    "osl_dot_dfdvv", "xXXX",
    "osl_dot_dfvdv", "xXXX",
    "osl_cross_vvv", "xXXX",
    "osl_cross_dvdvdv", "xXXX",
    "osl_cross_dvdvv", "xXXX",
    "osl_cross_dvvdv", "xXXX",
    "osl_length_fv", "fX",
    "osl_length_dfdv", "xXX",
    "osl_distance_fvv", "fXX",
    "osl_distance_dfdvdv", "xXXX",
    "osl_distance_dfdvv", "xXXX",
    "osl_distance_dfvdv", "xXXX",
    "osl_normalize_vv", "xXX",
    "osl_normalize_dvdv", "xXX",
    "osl_prepend_color_from", "xXXs",

    "osl_concat_sss", "sss",
    "osl_strlen_is", "is",
    "osl_startswith_iss", "iss",
    "osl_endswith_iss", "iss",
    "osl_substr_ssii", "ssii",
    "osl_regex_impl", "iXsXisi",

    "osl_texture_clear", "xX",
    "osl_texture_set_firstchannel", "xXi",
    "osl_texture_set_swrap", "xXs",
    "osl_texture_set_twrap", "xXs",
    "osl_texture_set_rwrap", "xXs",
    "osl_texture_set_swrap_code", "xXi",
    "osl_texture_set_twrap_code", "xXi",
    "osl_texture_set_rwrap_code", "xXi",
    "osl_texture_set_sblur", "xXf",
    "osl_texture_set_tblur", "xXf",
    "osl_texture_set_rblur", "xXf",
    "osl_texture_set_swidth", "xXf",
    "osl_texture_set_twidth", "xXf",
    "osl_texture_set_rwidth", "xXf",
    "osl_texture_set_fill", "xXf",
    "osl_texture_set_time", "xXf",
    "osl_texture_set_interp_name", "xXs",
    "osl_texture_set_interp_code", "xXi",
    "osl_texture_set_subimage", "xXi",
    "osl_texture_set_subimagename", "xXs",
    "osl_texture_set_missingcolor_arena", "xXX",
    "osl_texture_set_missingcolor_alpha", "xXif",
    "osl_texture", "iXsXffffffiXXX",
    "osl_texture_alpha", "iXsXffffffiXXXXXX",
    "osl_texture3d", "iXsXXXXXiXXXX",
    "osl_texture3d_alpha", "iXsXXXXXiXXXXXXXX",
    "osl_environment", "iXsXXXXiXXXXXX",
    "osl_get_textureinfo", "iXXXiiiX",

    "osl_trace_clear", "xX",
    "osl_trace_set_mindist", "xXf",
    "osl_trace_set_maxdist", "xXf",
    "osl_trace_set_shade", "xXi",
    "osl_trace_set_traceset", "xXs",
    "osl_trace", "iXXXXXXXX",

    "osl_get_attribute", "iXiXXiiXX",
    "osl_calculatenormal", "xXXX",
    "osl_area", "fX",
    "osl_filterwidth_fdf", "fX",
    "osl_filterwidth_vdv", "xXX",
    "osl_dict_find_iis", "iXiX",
    "osl_dict_find_iss", "iXXX",
    "osl_dict_next", "iXi",
    "osl_dict_value", "iXiXLX",
    "osl_raytype_name", "iXX",
    "osl_raytype_bit", "iXi",
    "osl_bind_interpolated_param", "iXXLiX",
    "osl_range_check", "iiiXXi",
    "osl_naninf_check", "xiXiXXiXiiX",
    "osl_uninit_check", "xLXXXiXii",

    NULL
};



BackendLLVM::BackendLLVM (ShadingSystemImpl &shadingsys,
                          ShaderGroup &group, ShadingContext *ctx)
    : OSOProcessorBase (shadingsys, group, ctx),
      m_stat_total_llvm_time(0), m_stat_llvm_setup_time(0),
      m_stat_llvm_irgen_time(0), m_stat_llvm_opt_time(0),
      m_stat_llvm_jit_time(0)
{
    // set_debug ();
    // memset (&m_shaderglobals, 0, sizeof(ShaderGlobals));
    // m_shaderglobals.context = m_context;
}



BackendLLVM::~BackendLLVM ()
{
}



int
BackendLLVM::llvm_debug() const
{
    if (shadingsys().llvm_debug() == 0)
        return 0;
    if (shadingsys().debug_groupname() &&
        shadingsys().debug_groupname() != group().name())
        return 0;
    if (inst() && shadingsys().debug_layername() &&
        shadingsys().debug_layername() != inst()->layername())
        return 0;
    return shadingsys().llvm_debug();
}



llvm::Type *
BackendLLVM::llvm_type_sg ()
{
    // Create a type that defines the ShaderGlobals for LLVM IR.  This
    // absolutely MUST exactly match the ShaderGlobals struct in oslexec.h.
    if (m_llvm_type_sg)
        return m_llvm_type_sg;

    // Derivs look like arrays of 3 values
    llvm::Type *float_deriv = llvm_type (TypeDesc(TypeDesc::FLOAT, TypeDesc::SCALAR, 3));
    llvm::Type *triple_deriv = llvm_type (TypeDesc(TypeDesc::FLOAT, TypeDesc::VEC3, 3));
    std::vector<llvm::Type*> sg_types;
    sg_types.push_back (triple_deriv);      // P, dPdx, dPdy
    sg_types.push_back (ll.type_triple());  // dPdz
    sg_types.push_back (triple_deriv);      // I, dIdx, dIdy
    sg_types.push_back (ll.type_triple());  // N
    sg_types.push_back (ll.type_triple());  // Ng
    sg_types.push_back (float_deriv);       // u, dudx, dudy
    sg_types.push_back (float_deriv);       // v, dvdx, dvdy
    sg_types.push_back (ll.type_triple());  // dPdu
    sg_types.push_back (ll.type_triple());  // dPdv
    sg_types.push_back (ll.type_float());   // time
    sg_types.push_back (ll.type_float());   // dtime
    sg_types.push_back (ll.type_triple());  // dPdtime
    sg_types.push_back (triple_deriv);      // Ps

    llvm::Type *vp = (llvm::Type *)ll.type_void_ptr();
    sg_types.push_back(vp);                 // opaque renderstate*
    sg_types.push_back(vp);                 // opaque tracedata*
    sg_types.push_back(vp);                 // opaque objdata*
    sg_types.push_back(vp);                 // ShadingContext*
    sg_types.push_back(vp);                 // RendererServices*
    sg_types.push_back(vp);                 // object2common
    sg_types.push_back(vp);                 // shader2common
    sg_types.push_back(vp);                 // Ci

    sg_types.push_back (ll.type_float());   // surfacearea
    sg_types.push_back (ll.type_int());     // raytype
    sg_types.push_back (ll.type_int());     // flipHandedness
    sg_types.push_back (ll.type_int());     // backfacing

    return m_llvm_type_sg = ll.type_struct (sg_types, "ShaderGlobals");
}



llvm::Type *
BackendLLVM::llvm_type_sg_ptr ()
{
    return ll.type_ptr (llvm_type_sg());
}



llvm::Type *
BackendLLVM::llvm_type_groupdata ()
{
    // If already computed, return it
    if (m_llvm_type_groupdata)
        return m_llvm_type_groupdata;

    std::vector<llvm::Type*> fields;

    // First, add the array that tells if each layer has run.  But only make
    // slots for the layers that may be called/used.
    int sz = (m_num_used_layers + 3) & (~3);  // Round up to 32 bit boundary
    fields.push_back (ll.type_array (ll.type_bool(), sz));
    size_t offset = sz * sizeof(bool);

    // For each layer in the group, add entries for all params that are
    // connected or interpolated, and output params.  Also mark those
    // symbols with their offset within the group struct.
    if (llvm_debug() >= 2)
        std::cout << "Group param struct:\n";
    m_param_order_map.clear ();
    int order = 1;
    for (int layer = 0;  layer < group().nlayers();  ++layer) {
        ShaderInstance *inst = group()[layer];
        if (inst->unused())
            continue;
        FOREACH_PARAM (Symbol &sym, inst) {
            TypeSpec ts = sym.typespec();
            if (ts.is_structure())  // skip the struct symbol itself
                continue;
            int arraylen = std::max (1, sym.typespec().arraylength());
            int n = arraylen * (sym.has_derivs() ? 3 : 1);
            ts.make_array (n);
            fields.push_back (llvm_type (ts));

            // Alignment
            size_t align = sym.typespec().is_closure_based() ? sizeof(void*) :
                    sym.typespec().simpletype().basesize();
            if (offset & (align-1))
                offset += align - (offset & (align-1));
            if (llvm_debug() >= 2)
                std::cout << "  " << inst->layername() 
                          << " (" << inst->id() << ") " << sym.mangled()
                          << " " << ts.c_str() << ", field " << order 
                          << ", offset " << offset << std::endl;
            sym.dataoffset ((int)offset);
            offset += n * int(sym.size());

            m_param_order_map[&sym] = order;
            ++order;
        }
    }
    group().llvm_groupdata_size (offset);

    std::string groupdataname = Strutil::format("Groupdata_%llu",
                                                (long long unsigned int)group().name().hash());
    m_llvm_type_groupdata = ll.type_struct (fields, groupdataname);

    return m_llvm_type_groupdata;
}



llvm::Type *
BackendLLVM::llvm_type_groupdata_ptr ()
{
    return ll.type_ptr (llvm_type_groupdata());
}



llvm::Type *
BackendLLVM::llvm_type_closure_component ()
{
    if (m_llvm_type_closure_component)
        return m_llvm_type_closure_component;

    std::vector<llvm::Type*> comp_types;
    comp_types.push_back (ll.type_int());     // parent.type
    comp_types.push_back (ll.type_int());     // id
    comp_types.push_back (ll.type_int());     // size
    comp_types.push_back (ll.type_int());     // nattrs
    comp_types.push_back (ll.type_triple());  // w
    comp_types.push_back (ll.type_int());     // fake field for char mem[4]

    return m_llvm_type_closure_component = ll.type_struct (comp_types, "ClosureComponent");
}



llvm::Type *
BackendLLVM::llvm_type_closure_component_ptr ()
{
    return ll.type_ptr (llvm_type_closure_component());
}


llvm::Type *
BackendLLVM::llvm_type_closure_component_attr ()
{
    if (m_llvm_type_closure_component_attr)
        return m_llvm_type_closure_component_attr;

    std::vector<llvm::Type*> attr_types;
    attr_types.push_back ((llvm::Type *) ll.type_string());  // key

    std::vector<llvm::Type*> union_types;
    union_types.push_back (ll.type_int());
    union_types.push_back (ll.type_float());
    union_types.push_back (ll.type_triple());
    union_types.push_back ((llvm::Type *) ll.type_void_ptr());

    attr_types.push_back (ll.type_union (union_types)); // value union

    return m_llvm_type_closure_component_attr = ll.type_struct (attr_types, "ClosureComponentAttr");
}



llvm::Type *
BackendLLVM::llvm_type_closure_component_attr_ptr ()
{
    return ll.type_ptr (llvm_type_closure_component_attr());
}



void
BackendLLVM::llvm_assign_initial_value (const Symbol& sym)
{
    // Don't write over connections!  Connection values are written into
    // our layer when the earlier layer is run, as part of its code.  So
    // we just don't need to initialize it here at all.
    if (sym.valuesource() == Symbol::ConnectedVal &&
          !sym.typespec().is_closure_based())
        return;
    if (sym.typespec().is_closure_based() && sym.symtype() == SymTypeGlobal)
        return;

    int arraylen = std::max (1, sym.typespec().arraylength());

    // Closures need to get their storage before anything can be
    // assigned to them.  Unless they are params, in which case we took
    // care of it in the group entry point.
    if (sym.typespec().is_closure_based() &&
        sym.symtype() != SymTypeParam && sym.symtype() != SymTypeOutputParam) {
        llvm_assign_zero (sym);
        return;
    }

    if ((sym.symtype() == SymTypeLocal || sym.symtype() == SymTypeTemp)
          && shadingsys().debug_uninit()) {
        // Handle the "debug uninitialized values" case
        bool isarray = sym.typespec().is_array();
        int alen = isarray ? sym.typespec().arraylength() : 1;
        llvm::Value *u = NULL;
        if (sym.typespec().is_closure_based()) {
            // skip closures
        }
        else if (sym.typespec().is_floatbased())
            u = ll.constant (std::numeric_limits<float>::quiet_NaN());
        else if (sym.typespec().is_int_based())
            u = ll.constant (std::numeric_limits<int>::min());
        else if (sym.typespec().is_string_based())
            u = ll.constant (Strings::uninitialized_string);
        if (u) {
            for (int a = 0;  a < alen;  ++a) {
                llvm::Value *aval = isarray ? ll.constant(a) : NULL;
                for (int c = 0;  c < (int)sym.typespec().aggregate(); ++c)
                    llvm_store_value (u, sym, 0, aval, c);
            }
        }
        return;
    }

    if ((sym.symtype() == SymTypeLocal || sym.symtype() == SymTypeTemp) &&
        sym.typespec().is_string_based()) {
        // Strings are pointers.  Can't take any chance on leaving
        // local/tmp syms uninitialized.
        llvm_assign_zero (sym);
        return;  // we're done, the parts below are just for params
    }
    ASSERT_MSG (sym.symtype() == SymTypeParam || sym.symtype() == SymTypeOutputParam,
                "symtype was %d, data type was %s", (int)sym.symtype(), sym.typespec().c_str());

    if (sym.has_init_ops() && sym.valuesource() == Symbol::DefaultVal) {
        // Handle init ops.
        build_llvm_code (sym.initbegin(), sym.initend());
    } else if (! sym.lockgeom() && ! sym.typespec().is_closure()) {
        // geometrically-varying param; memcpy its default value
        TypeDesc t = sym.typespec().simpletype();
        ll.op_memcpy (llvm_void_ptr (sym), ll.constant_ptr (sym.data()),
                      t.size(), t.basesize() /*align*/);
        if (sym.has_derivs())
            llvm_zero_derivs (sym);
    } else {
        // Use default value
        int num_components = sym.typespec().simpletype().aggregate;
        TypeSpec elemtype = sym.typespec().elementtype();
        for (int a = 0, c = 0; a < arraylen;  ++a) {
            llvm::Value *arrind = sym.typespec().is_array() ? ll.constant(a) : NULL;
            if (sym.typespec().is_closure_based())
                continue;
            for (int i = 0; i < num_components; ++i, ++c) {
                // Fill in the constant val
                llvm::Value* init_val = 0;
                if (elemtype.is_floatbased())
                    init_val = ll.constant (((float*)sym.data())[c]);
                else if (elemtype.is_string())
                    init_val = ll.constant (((ustring*)sym.data())[c]);
                else if (elemtype.is_int())
                    init_val = ll.constant (((int*)sym.data())[c]);
                ASSERT (init_val);
                llvm_store_value (init_val, sym, 0, arrind, i);
            }
        }
        if (sym.has_derivs())
            llvm_zero_derivs (sym);
    }

    // Handle interpolated params.
    // FIXME -- really, we shouldn't assign defaults or run init ops if
    // the values are interpolated.  The perf hit is probably small, since
    // there are so few interpolated params, but we should come back and
    // fix this later.
    if ((sym.symtype() == SymTypeParam || sym.symtype() == SymTypeOutputParam)
        && ! sym.lockgeom()) {
        std::vector<llvm::Value*> args;
        args.push_back (sg_void_ptr());
        args.push_back (ll.constant (sym.name()));
        args.push_back (ll.constant (sym.typespec().simpletype()));
        args.push_back (ll.constant ((int) sym.has_derivs()));
        args.push_back (llvm_void_ptr (sym));
        ll.call_function ("osl_bind_interpolated_param",
                          &args[0], args.size());                            
    }
}



void
BackendLLVM::llvm_generate_debugnan (const Opcode &op)
{
    for (int i = 0;  i < op.nargs();  ++i) {
        Symbol &sym (*opargsym (op, i));
        if (! op.argwrite(i))
            continue;
        TypeDesc t = sym.typespec().simpletype();
        if (t.basetype != TypeDesc::FLOAT)
            continue;  // just check float-based types
        llvm::Value *ncomps = ll.constant (int(t.numelements() * t.aggregate));
        llvm::Value *offset = ll.constant(0);
        llvm::Value *ncheck = ncomps;
        if (op.opname() == op_aassign) {
            // Special case -- array assignment -- only check one element
            ASSERT (i == 0 && "only arg 0 is written for aassign");
            llvm::Value *ind = llvm_load_value (*opargsym (op, 1));
            llvm::Value *agg = ll.constant(t.aggregate);
            offset = t.aggregate == 1 ? ind : ll.op_mul (ind, agg);
            ncheck = agg;
        } else if (op.opname() == op_compassign) {
            // Special case -- component assignment -- only check one channel
            ASSERT (i == 0 && "only arg 0 is written for compassign");
            llvm::Value *ind = llvm_load_value (*opargsym (op, 1));
            offset = ind;
            ncheck = ll.constant(1);
        }

        llvm::Value *args[] = { ncomps,
                                llvm_void_ptr(sym),
                                ll.constant((int)sym.has_derivs()),
                                sg_void_ptr(), 
                                ll.constant(op.sourcefile()),
                                ll.constant(op.sourceline()),
                                ll.constant(sym.name()),
                                offset,
                                ncheck,
                                ll.constant(op.opname())
                              };
        ll.call_function ("osl_naninf_check", args, 10);
    }
}



void
BackendLLVM::llvm_generate_debug_uninit (const Opcode &op)
{
    for (int i = 0;  i < op.nargs();  ++i) {
        Symbol &sym (*opargsym (op, i));
        if (! op.argread(i))
            continue;
        if (sym.typespec().is_closure_based())
            continue;
        TypeDesc t = sym.typespec().simpletype();
        if (t.basetype != TypeDesc::FLOAT && t.basetype != TypeDesc::INT &&
            t.basetype != TypeDesc::STRING)
            continue;  // just check float, int, string based types
        llvm::Value *ncheck = ll.constant (int(t.numelements() * t.aggregate));
        llvm::Value *offset = ll.constant(0);
        // Some special cases...
        if (op.opname() == Strings::op_for && i == 0) {
            // The first argument of 'for' is the condition temp, but
            // note that it may not have had its initializer run yet, so
            // don't generate uninit test code for it.
            continue;
        }
        if (op.opname() == op_aref && i == 1) {
            // Special case -- array assignment -- only check one element
            llvm::Value *ind = llvm_load_value (*opargsym (op, 2));
            llvm::Value *agg = ll.constant(t.aggregate);
            offset = t.aggregate == 1 ? ind : ll.op_mul (ind, agg);
            ncheck = agg;
        } else if (op.opname() == op_compref && i == 1) {
            // Special case -- component assignment -- only check one channel
            llvm::Value *ind = llvm_load_value (*opargsym (op, 2));
            offset = ind;
            ncheck = ll.constant(1);
        }

        llvm::Value *args[] = { ll.constant(t),
                                llvm_void_ptr(sym),
                                sg_void_ptr(), 
                                ll.constant(op.sourcefile()),
                                ll.constant(op.sourceline()),
                                ll.constant(sym.name()),
                                offset,
                                ncheck
                              };
        ll.call_function ("osl_uninit_check", args, 8);
    }
}



bool
BackendLLVM::build_llvm_code (int beginop, int endop, llvm::BasicBlock *bb)
{
    if (bb)
        ll.set_insert_point (bb);

    for (int opnum = beginop;  opnum < endop;  ++opnum) {
        const Opcode& op = inst()->ops()[opnum];
        const OpDescriptor *opd = shadingsys().op_descriptor (op.opname());
        if (opd && opd->llvmgen) {
            if (shadingsys().debug_uninit() /* debug uninitialized vals */)
                llvm_generate_debug_uninit (op);
            bool ok = (*opd->llvmgen) (*this, opnum);
            if (! ok)
                return false;
            if (shadingsys().debug_nan() /* debug NaN/Inf */
                && op.farthest_jump() < 0 /* Jumping ops don't need it */) {
                llvm_generate_debugnan (op);
            }
        } else if (op.opname() == op_nop ||
                   op.opname() == op_end) {
            // Skip this op, it does nothing...
        } else {
            shadingsys().error ("LLVMOSL: Unsupported op %s in layer %s\n", op.opname().c_str(), inst()->layername().c_str());
            return false;
        }

        // If the op we coded jumps around, skip past its recursive block
        // executions.
        int next = op.farthest_jump ();
        if (next >= 0)
            opnum = next-1;
    }
    return true;
}



llvm::Function*
BackendLLVM::build_llvm_instance (bool groupentry)
{
    // Make a layer function: void layer_func(ShaderGlobals*, GroupData*)
    // Note that the GroupData* is passed as a void*.
    std::string unique_layer_name = Strutil::format ("%s_%d", inst()->layername(), inst()->id());

    ll.current_function (
           ll.make_function (unique_layer_name,
                             !groupentry, // fastcall for non-entry layer functions
                             ll.type_void(), // return type
                             llvm_type_sg_ptr(), llvm_type_groupdata_ptr()));

    // Get shader globals and groupdata pointers
    m_llvm_shaderglobals_ptr = ll.current_function_arg(0); //arg_it++;
    m_llvm_groupdata_ptr = ll.current_function_arg(1); //arg_it++;

    llvm::BasicBlock *entry_bb = ll.new_basic_block (unique_layer_name);
    m_exit_instance_block = NULL;

    // Set up a new IR builder
    ll.new_builder (entry_bb);
#if 0 /* helpful for debuggin */
    if (llvm_debug() && groupentry)
        llvm_gen_debug_printf (Strutil::format("\n\n\n\nGROUP! %s",group().name()));
    if (llvm_debug())
        llvm_gen_debug_printf (Strutil::format("enter layer %s %s",
                                  inst()->layername(), inst()->shadername()));
#endif
    if (shadingsys().countlayerexecs())
        ll.call_function ("osl_incr_layers_executed", sg_void_ptr());

    if (groupentry) {
        if (m_num_used_layers > 1) {
            // If this is the group entry point, clear all the "layer
            // executed" bits.  If it's not the group entry (but rather is
            // an upstream node), then set its bit!
            int sz = (m_num_used_layers + 3) & (~3);  // round up to 32 bits
            ll.op_memset (ll.void_ptr(layer_run_ptr(0)), 0, sz, 4 /*align*/);
        }
        // Group entries also need to allot space for ALL layers' params
        // that are closures (to avoid weird order of layer eval problems).
        for (int i = 0;  i < group().nlayers();  ++i) {
            ShaderInstance *gi = group()[i];
            if (gi->unused())
                continue;
            FOREACH_PARAM (Symbol &sym, gi) {
               if (sym.typespec().is_closure_based()) {
                    int arraylen = std::max (1, sym.typespec().arraylength());
                    llvm::Value *val = ll.constant_ptr(NULL, ll.type_void_ptr());
                    for (int a = 0; a < arraylen;  ++a) {
                        llvm::Value *arrind = sym.typespec().is_array() ? ll.constant(a) : NULL;
                        llvm_store_value (val, sym, 0, arrind, 0);
                    }
                }
            }
            // Unconditionally execute earlier layers that are not lazy
            if (! gi->run_lazily() && i < group().nlayers()-1)
                llvm_call_layer (i, true /* unconditionally run */);
        }
    }

    // Setup the symbols
    m_named_values.clear ();
    BOOST_FOREACH (Symbol &s, inst()->symbols()) {
        // Skip constants -- we always inline scalar constants, and for
        // array constants we will just use the pointers to the copy of
        // the constant that belongs to the instance.
        if (s.symtype() == SymTypeConst)
            continue;
        // Skip structure placeholders
        if (s.typespec().is_structure())
            continue;
        // Allocate space for locals, temps, aggregate constants
        if (s.symtype() == SymTypeLocal || s.symtype() == SymTypeTemp ||
                s.symtype() == SymTypeConst)
            getOrAllocateLLVMSymbol (s);
        // Set initial value for constants, closures, and strings that are
        // not parameters.
        if (s.symtype() != SymTypeParam && s.symtype() != SymTypeOutputParam &&
            s.symtype() != SymTypeGlobal &&
            (s.is_constant() || s.typespec().is_closure_based() ||
             s.typespec().is_string_based() || 
             ((s.symtype() == SymTypeLocal || s.symtype() == SymTypeTemp)
              && shadingsys().debug_uninit())))
            llvm_assign_initial_value (s);
        // If debugnan is turned on, globals check that their values are ok
        if (s.symtype() == SymTypeGlobal && shadingsys().debug_nan()) {
            TypeDesc t = s.typespec().simpletype();
            if (t.basetype == TypeDesc::FLOAT) { // just check float-based types
                int ncomps = t.numelements() * t.aggregate;
                llvm::Value *args[] = { ll.constant(ncomps), llvm_void_ptr(s),
                     ll.constant((int)s.has_derivs()), sg_void_ptr(), 
                     ll.constant(ustring(inst()->shadername())),
                     ll.constant(0), ll.constant(s.name()),
                     ll.constant(0), ll.constant(ncomps),
                     ll.constant("<none>")
                };
                ll.call_function ("osl_naninf_check", args, 10);
            }
        }
    }
    // make a second pass for the parameters (which may make use of
    // locals and constants from the first pass)
    FOREACH_PARAM (Symbol &s, inst()) {
        // Skip structure placeholders
        if (s.typespec().is_structure())
            continue;
        // Skip if it's never read and isn't connected
        if (! s.everread() && ! s.connected_down() && ! s.connected()
              && ! shadingsys().is_renderer_output(s.name()))
            continue;
        // Set initial value for params (may contain init ops)
        llvm_assign_initial_value (s);
    }

    // All the symbols are stack allocated now.

    // Mark all the basic blocks, including allocating llvm::BasicBlock
    // records for each.
    find_basic_blocks ();
    find_conditionals ();
    m_layers_already_run.clear ();

    build_llvm_code (inst()->maincodebegin(), inst()->maincodeend());

    if (llvm_has_exit_instance_block())
        ll.op_branch (m_exit_instance_block); // also sets insert point

    // Transfer all of this layer's outputs into the downstream shader's
    // inputs.
    for (int layer = this->layer()+1;  layer < group().nlayers();  ++layer) {
        ShaderInstance *child = group()[layer];
        for (int c = 0;  c < child->nconnections();  ++c) {
            const Connection &con (child->connection (c));
            if (con.srclayer == this->layer()) {
                ASSERT (con.src.arrayindex == -1 && con.src.channel == -1 &&
                        con.dst.arrayindex == -1 && con.dst.channel == -1 &&
                        "no support for individual element/channel connection");
                Symbol *srcsym (inst()->symbol (con.src.param));
                Symbol *dstsym (child->symbol (con.dst.param));
                llvm_run_connected_layers (*srcsym, con.src.param);
                // FIXME -- I'm not sure I understand this.  Isn't this
                // unnecessary if we wrote to the parameter ourself?
                llvm_assign_impl (*dstsym, *srcsym);
            }
        }
    }
    // llvm_gen_debug_printf ("done copying connections");

    // All done
#if 0 /* helpful for debugging */
    if (llvm_debug())
        llvm_gen_debug_printf (Strutil::format("exit layer %s %s",
                                   inst()->layername(), inst()->shadername()));
#endif
    ll.op_return();

    if (llvm_debug())
        std::cout << "layer_func (" << unique_layer_name << ") "<< this->layer() 
                  << "/" << group().nlayers() << " after llvm  = " 
                  << ll.bitcode_string(ll.current_function()) << "\n";

    ll.end_builder();  // clear the builder

    return ll.current_function();
}



void
BackendLLVM::initialize_llvm_group ()
{
    ll.setup_optimization_passes (shadingsys().llvm_optimize());

    // Clear the shaderglobals and groupdata types -- they will be
    // created on demand.
    m_llvm_type_sg = NULL;
    m_llvm_type_groupdata = NULL;
    m_llvm_type_closure_component = NULL;
    m_llvm_type_closure_component_attr = NULL;

    for (int i = 0;  llvm_helper_function_table[i];  i += 2) {
        const char *funcname = llvm_helper_function_table[i];
        bool varargs = false;
        const char *types = llvm_helper_function_table[i+1];
        int advance;
        TypeSpec rettype = OSLCompilerImpl::type_from_code (types, &advance);
        types += advance;
        std::vector<llvm::Type*> params;
        while (*types) {
            TypeSpec t = OSLCompilerImpl::type_from_code (types, &advance);
            if (t.simpletype().basetype == TypeDesc::UNKNOWN) {
                if (*types == '*')
                    varargs = true;
                else
                    ASSERT (0);
            } else {
                params.push_back (llvm_pass_type (t));
            }
            types += advance;
        }
        ll.make_function (funcname, false, llvm_type(rettype), params, varargs);
    }

    // Needed for closure setup
    std::vector<llvm::Type*> params(3);
    params[0] = (llvm::Type *) ll.type_char_ptr();
    params[1] = ll.type_int();
    params[2] = (llvm::Type *) ll.type_char_ptr();
    m_llvm_type_prepare_closure_func = ll.type_function_ptr (ll.type_void(), params);
    m_llvm_type_setup_closure_func = m_llvm_type_prepare_closure_func;
}



void
BackendLLVM::run ()
{
    // At this point, we already hold the lock for this group, by virtue
    // of ShadingSystemImpl::optimize_group.
    OIIO::Timer timer;
    std::string err;

    {
#ifdef OSL_LLVM_NO_BITCODE
    // I don't know which exact part has thread safety issues, but it
    // crashes on windows when we don't lock.
    // FIXME -- try subsequent LLVM releases on Windows to see if this
    // is a problem that is eventually fixed on the LLVM side.
    static spin_mutex mutex;
    OIIO::spin_lock lock (mutex);
#endif

<<<<<<< HEAD
    ASSERT (! m_llvm_module);
    // Load the LLVM bitcode and parse it into a Module
    std::string err;
#ifdef OSL_LLVM_NO_BITCODE
    m_llvm_module = new llvm::Module("llvm_ops", *m_thread->llvm_context);
#else
    // Load the LLVM bitcode and parse it into a Module
    const char *data = osl_llvm_compiled_ops_block;
    llvm::MemoryBuffer* buf = llvm::MemoryBuffer::getMemBuffer (llvm::StringRef(data, osl_llvm_compiled_ops_size));
    m_llvm_module = llvm::ParseBitcodeFile (buf, *m_thread->llvm_context, &err);
=======
#ifdef OSL_LLVM_NO_BITCODE
    ll.module (ll.new_module ("llvm_ops"));
#else
    ll.module (ll.module_from_bitcode (osl_llvm_compiled_ops_block,
                                       osl_llvm_compiled_ops_size, &err));
>>>>>>> ed918a76
    if (err.length())
        shadingsys().error ("ParseBitcodeFile returned '%s'\n", err.c_str());
    ASSERT (ll.module());
#endif

    // Create the ExecutionEngine
    if (! ll.make_jit_execengine (&err)) {
        shadingsys().error ("Failed to create engine: %s\n", err.c_str());
        ASSERT (0);
        return;
    }

    // End of mutex lock, for the OSL_LLVM_NO_BITCODE case
    }

    m_stat_llvm_setup_time += timer.lap();

    // Set up m_num_used_layers to be the number of layers that are
    // actually used, and m_layer_remap[] to map original layer numbers
    // to the shorter list of actually-called layers.
    int nlayers = group().nlayers();
    m_layer_remap.resize (nlayers);
    m_num_used_layers = 0;
    for (int layer = 0;  layer < group().nlayers();  ++layer) {
        bool lastlayer = (layer == (nlayers-1));
        if (! group()[layer]->unused() || lastlayer)
            m_layer_remap[layer] = m_num_used_layers++;
        else
            m_layer_remap[layer] = -1;
    }
    shadingsys().m_stat_empty_instances += group().nlayers()-m_num_used_layers;

    initialize_llvm_group ();

    // Generate the LLVM IR for each layer.  Skip unused layers.
    m_llvm_local_mem = 0;
    llvm::Function** funcs = (llvm::Function**)alloca(m_num_used_layers * sizeof(llvm::Function*));
    for (int layer = 0; layer < nlayers; ++layer) {
        set_inst (layer);
        bool lastlayer = (layer == (nlayers-1));
        int index = m_layer_remap[layer];
        if (index != -1)
            funcs[index] = build_llvm_instance (lastlayer);
    }
    llvm::Function* entry_func = funcs[m_num_used_layers-1];
    m_stat_llvm_irgen_time += timer.lap();

    if (shadingsys().m_max_local_mem_KB &&
        m_llvm_local_mem/1024 > shadingsys().m_max_local_mem_KB) {
        shadingsys().error ("Shader group \"%s\" needs too much local storage: %d KB",
                            group().name().c_str(), m_llvm_local_mem/1024);
    }

    // Optimize the LLVM IR unless it's just a ret void group (1 layer,
    // 1 BB, 1 inst == retvoid)
    bool skip_optimization = m_num_used_layers == 1 && ll.func_is_empty(entry_func);
    // Label the group as being retvoid or not.
    group().does_nothing(skip_optimization);
    if (skip_optimization) {
        shadingsys().m_stat_empty_groups += 1;
        shadingsys().m_stat_empty_instances += 1;  // the one layer is empty
    } else {
        ll.do_optimize();
    }

    m_stat_llvm_opt_time += timer.lap();

    if (llvm_debug()) {
        std::cout << "func after opt  = " << ll.bitcode_string (entry_func) << "\n";
        std::cout.flush();
    }

    // Debug code to dump the resulting bitcode to a file
    if (llvm_debug() >= 2) {
        std::string name = Strutil::format ("%s_%d.bc", inst()->layername(),
                                            inst()->id());
        ll.write_bitcode_file (name.c_str());
    }

    // Force the JIT to happen now and retrieve the JITed function
    group().llvm_compiled_version ((RunLLVMGroupFunc) ll.getPointerToFunction(entry_func));

    // Remove the IR for the group layer functions, we've already JITed it
    // and will never need the IR again.  This saves memory, and also saves
    // a huge amount of time since we won't re-optimize it again and again
    // if we keep adding new shader groups to the same Module.
    for (int i = 0; i < m_num_used_layers; ++i) {
        ll.delete_func_body (funcs[i]);
    }

    // Free the exec and module to reclaim all the memory.  This definitely
    // saves memory, and has almost no effect on runtime.
    ll.execengine (NULL);

    // N.B. Destroying the EE should have destroyed the module as well.
    ll.module (NULL);

    m_stat_llvm_jit_time += timer.lap();

    m_stat_total_llvm_time = timer();

    if (shadingsys().m_compile_report) {
        shadingsys().info ("JITed shader group %s:",
                           group().name() ? group().name().c_str() : "");
        shadingsys().info ("    (%1.2fs = %1.2f setup, %1.2f ir, %1.2f opt, %1.2f jit; local mem %dKB)",
                           m_stat_total_llvm_time, 
                           m_stat_llvm_setup_time,
                           m_stat_llvm_irgen_time, m_stat_llvm_opt_time,
                           m_stat_llvm_jit_time,
                           m_llvm_local_mem/1024);
    }
}



}; // namespace pvt
OSL_NAMESPACE_EXIT<|MERGE_RESOLUTION|>--- conflicted
+++ resolved
@@ -91,10 +91,8 @@
 
 */
 
-#ifndef OSL_LLVM_NO_BITCODE
 extern int osl_llvm_compiled_ops_size;
 extern char osl_llvm_compiled_ops_block[];
-#endif
 
 using namespace OSL::pvt;
 
@@ -1162,24 +1160,11 @@
     OIIO::spin_lock lock (mutex);
 #endif
 
-<<<<<<< HEAD
-    ASSERT (! m_llvm_module);
-    // Load the LLVM bitcode and parse it into a Module
-    std::string err;
-#ifdef OSL_LLVM_NO_BITCODE
-    m_llvm_module = new llvm::Module("llvm_ops", *m_thread->llvm_context);
-#else
-    // Load the LLVM bitcode and parse it into a Module
-    const char *data = osl_llvm_compiled_ops_block;
-    llvm::MemoryBuffer* buf = llvm::MemoryBuffer::getMemBuffer (llvm::StringRef(data, osl_llvm_compiled_ops_size));
-    m_llvm_module = llvm::ParseBitcodeFile (buf, *m_thread->llvm_context, &err);
-=======
 #ifdef OSL_LLVM_NO_BITCODE
     ll.module (ll.new_module ("llvm_ops"));
 #else
     ll.module (ll.module_from_bitcode (osl_llvm_compiled_ops_block,
                                        osl_llvm_compiled_ops_size, &err));
->>>>>>> ed918a76
     if (err.length())
         shadingsys().error ("ParseBitcodeFile returned '%s'\n", err.c_str());
     ASSERT (ll.module());
