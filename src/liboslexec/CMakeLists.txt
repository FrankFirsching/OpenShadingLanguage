SET ( liboslexec_srcs
          shadingsys.cpp closure.cpp
          dictionary.cpp
          context.cpp instance.cpp
          loadshader.cpp master.cpp
          opcolor.cpp opmatrix.cpp opmessage.cpp
          opnoise.cpp
          opspline.cpp opstring.cpp optexture.cpp
          oslexec.cpp
          pointcloud.cpp rendservices.cpp
          constfold.cpp runtimeoptimize.cpp typespec.cpp
          lpexp.cpp lpeparse.cpp automata.cpp accum.cpp
          opclosure.cpp
          shadeimage.cpp
          backendllvm.cpp
          llvm_gen.cpp llvm_instance.cpp
#          llvm_util.cpp llvm_util_old.cpp
    )

if (${OSL_LLVM_VERSION} LESS 36)
    list (APPEND liboslexec_srcs llvm_util_old)
else ()
    list (APPEND liboslexec_srcs llvm_util)
endif ()

# oslcomp symbols used in oslexec
if (NOT BUILDSTATIC)
    LIST(APPEND liboslexec_srcs
        ../liboslcomp/ast.cpp
        ../liboslcomp/codegen.cpp
        ../liboslcomp/oslcomp.cpp
        ../liboslcomp/symtab.cpp
        ../liboslcomp/typecheck.cpp
        )
endif ()

# oslnoise symbols used in oslexec
LIST(APPEND liboslexec_srcs
   ../liboslnoise/gabornoise.cpp
   ../liboslnoise/simplexnoise.cpp
   )

# oslquery symbols used in oslexec
if (NOT BUILDSTATIC)
    LIST(APPEND liboslexec_srcs
        ../liboslquery/oslquery.cpp
        )
endif ()

include_directories ( "${CMAKE_SOURCE_DIR}/src/liboslcomp" )

FILE ( GLOB exec_headers "*.h" )
FILE ( GLOB compiler_headers "../liboslcomp/*.h" )

FLEX_BISON ( osolex.l osogram.y oso liboslexec_srcs exec_headers )
FLEX_BISON ( ../liboslcomp/osllex.l ../liboslcomp/oslgram.y osl liboslexec_srcs compiler_headers )

SET ( CMAKE_CXX_FLAGS "${CMAKE_CXX_FLAGS} -D__STDC_LIMIT_MACROS -D__STDC_CONSTANT_MACROS" )

MACRO ( LLVM_COMPILE llvm_src srclist )
    GET_FILENAME_COMPONENT ( llvmsrc_we ${llvm_src} NAME_WE )
    SET ( llvm_asm "${CMAKE_CURRENT_BINARY_DIR}/${llvmsrc_we}.s" )
    SET ( llvm_bc "${CMAKE_CURRENT_BINARY_DIR}/${llvmsrc_we}.bc" )
    SET ( llvm_bc_cpp "${CMAKE_CURRENT_BINARY_DIR}/${llvmsrc_we}.bc.cpp" )
    if (VERBOSE)
        MESSAGE (STATUS "LLVM_COMPILE in=${llvm_src}")
        MESSAGE (STATUS "LLVM_COMPILE asm=${llvm_asm}")
        MESSAGE (STATUS "LLVM_COMPILE bc=${llvm_bc}")
        MESSAGE (STATUS "LLVM_COMPILE cpp=${llvm_bc_cpp}")
    endif ()
    SET ( ${srclist} ${${srclist}} ${llvm_bc_cpp} )
    if (OSL_NAMESPACE)
        SET (LLVM_COMPILE_FLAGS ${LLVM_COMPILE_FLAGS} "-DOSL_NAMESPACE=${OSL_NAMESPACE}")
    endif ()
    if (OPENIMAGEIO_NAMESPACE)
        SET (LLVM_COMPILE_FLAGS ${LLVM_COMPILE_FLAGS} "-DOPENIMAGEIO_NAMESPACE=${OPENIMAGEIO_NAMESPACE}")
    endif ()
    get_property (CURRENT_DEFINITIONS DIRECTORY PROPERTY COMPILE_DEFINITIONS)
    if (VERBOSE)
        message (STATUS "Current #defines are ${CURRENT_DEFINITIONS}")
    endif ()
    foreach (def ${CURRENT_DEFINITIONS})
        set (LLVM_COMPILE_FLAGS ${LLVM_COMPILE_FLAGS} "-D${def}")
    endforeach()
    set (LLVM_COMPILE_FLAGS ${LLVM_COMPILE_FLAGS} ${OSL_SIMD_FLAGS} ${OSL_CSTD_FLAGS})

    # Figure out what program we will use to make the bitcode.
    if (NOT LLVM_BC_GENERATOR)
        FIND_PROGRAM(LLVM_BC_GENERATOR NAMES "clang++" PATHS "${LLVM_DIRECTORY}/bin" NO_DEFAULT_PATH NO_CMAKE_SYSTEM_PATH NO_SYSTEM_ENVIRONMENT_PATH NO_CMAKE_ENVIRONMENT_PATH NO_CMAKE_PATH)
    endif ()
    # If that didn't work, look anywhere
    if (NOT LLVM_BC_GENERATOR)
        # Wasn't in their build, look anywhere
        FIND_PROGRAM(LLVM_BC_GENERATOR NAMES clang++ llvm-g++)
    endif ()

    if (NOT LLVM_BC_GENERATOR)
        message (FATAL_ERROR "You must have a valid llvm bitcode generator (clang++) somewhere.")
    endif ()
    if (VERBOSE)
        message (STATUS "Using ${LLVM_BC_GENERATOR} to generate bitcode.")
    endif()

    # Fix specific problem I had on new Apple systems (e.g. Mavericks) with
    # LLVM/libc++ installed -- for some reason, LLVM 3.4 wasn't finding it,
    # so in that specific case, append another -I to point it in the right
    # direction.
    if (APPLE AND ${LLVM_BC_GENERATOR} MATCHES ".*clang.*")
        EXEC_PROGRAM ( "${LLVM_BC_GENERATOR}" ARGS --version OUTPUT_VARIABLE MY_CLANG_VERSION )
        string (REGEX REPLACE "clang version ([0-9][.][0-9]+).*" "\\1" MY_CLANG_VERSION "${MY_CLANG_VERSION}")
        if ((${MY_CLANG_VERSION} VERSION_GREATER "3.3")
              AND (EXISTS "/usr/lib/libc++.dylib")
              AND (EXISTS "/Library/Developer/CommandLineTools/usr/lib/c++/v1"))
            set (LLVM_COMPILE_FLAGS ${LLVM_COMPILE_FLAGS} "-I/Library/Developer/CommandLineTools/usr/lib/c++/v1")
        endif ()
    endif ()

    # Command to turn the .cpp file into LLVM assembly language .s, into
    # LLVM bitcode .bc, then back into a C++ file with the bc embedded!
    ADD_CUSTOM_COMMAND ( OUTPUT ${llvm_bc_cpp}
      COMMAND ${LLVM_BC_GENERATOR}
          ${LLVM_COMPILE_FLAGS}
          "-I${CMAKE_CURRENT_SOURCE_DIR}"
          "-I${CMAKE_SOURCE_DIR}/src/include"
          "-I${CMAKE_BINARY_DIR}/include/OSL"
          "-I${OPENIMAGEIO_INCLUDES}"
          "-I${ILMBASE_INCLUDE_DIR}"
          "-I${Boost_INCLUDE_DIRS}"
          -DOSL_COMPILING_TO_BITCODE=1
          -Wno-deprecated-register
          -O3 -fno-math-errno -S -emit-llvm -o ${llvm_asm} ${llvm_src}
      COMMAND "${LLVM_DIRECTORY}/bin/llvm-as" -f -o ${llvm_bc} ${llvm_asm}
      COMMAND "${CMAKE_CURRENT_SOURCE_DIR}/serialize-bc.bash" ${llvm_bc} ${llvm_bc_cpp}
      MAIN_DEPENDENCY ${llvm_src}
      DEPENDS "${CMAKE_CURRENT_SOURCE_DIR}/serialize-bc.bash"
      WORKING_DIRECTORY "${CMAKE_CURRENT_SOURCE_DIR}" )
ENDMACRO ( )

if (USE_LLVM_BITCODE)
    LLVM_COMPILE ( llvm_ops.cpp liboslexec_srcs )
else ()
    # With MSVC/Mingw, we don't compile llvm_ops.cpp to LLVM bitcode, due
    # to clang being unable to compile MSVC C++ header files at this time.
    # Instead it is part of the regular build process.
    ADD_DEFINITIONS (-DOSL_LLVM_NO_BITCODE)
    SET (liboslexec_srcs ${liboslexec_srcs} llvm_ops.cpp)
endif ()

if (BUILDSTATIC)
    ADD_LIBRARY ( oslexec STATIC ${liboslexec_srcs} )
else ()
    ADD_LIBRARY ( oslexec SHARED ${liboslexec_srcs} )
endif ()

TARGET_LINK_LIBRARIES ( oslexec
                        ${VISIBILITY_COMMAND} ${VISIBILITY_MAP_COMMAND}
                        ${OPENIMAGEIO_LIBRARY} ${ILMBASE_LIBRARIES}
                        ${PUGIXML_LIBRARIES}
                        ${PARTIO_LIBRARIES} ${ZLIB_LIBRARIES}
                        ${Boost_LIBRARIES} ${CMAKE_DL_LIBS}
                        ${LLVM_LIBRARY} ${LLVM_MCJIT_LIBRARY}
                        ${LLVM_LIBRARIES} ${LLVM_LDFLAGS}
                        ${EXTRA_OSLEXEC_LIBRARIES})
ADD_DEPENDENCIES (oslexec "${CMAKE_CURRENT_SOURCE_DIR}/liboslexec.map")

<<<<<<< HEAD
if (BUILDSTATIC)
    INSTALL ( TARGETS oslexec LIBRARY DESTINATION lib ARCHIVE DESTINATION lib)
else ()
    INSTALL ( TARGETS oslexec LIBRARY DESTINATION lib ARCHIVE DESTINATION lib
              RUNTIME DESTINATION bin )
endif()
=======
INSTALL ( TARGETS oslexec RUNTIME DESTINATION bin LIBRARY DESTINATION lib ARCHIVE DESTINATION lib )
>>>>>>> f3517fd9

# Unit tests
if (OSL_BUILD_TESTS)
    add_executable (accum_test accum_test.cpp)
    target_link_libraries ( accum_test oslexec oslcomp ${Boost_LIBRARIES} ${CMAKE_DL_LIBS} ${EXTRA_OSLEXEC_LIBRARIES} )
    add_test (unit_accum "${CMAKE_BINARY_DIR}/src/liboslexec/accum_test")

    add_executable (llvm_test llvm_test.cpp)
    target_link_libraries ( llvm_test ${OPENIMAGEIO_LIBRARY} ${CMAKE_DL_LIBS} ${LLVM_LIBRARY} ${LLVM_MCJIT_LIBRARY}
                            ${LLVM_LIBRARIES} ${LLVM_LDFLAGS} ${EXTRA_OSLEXEC_LIBRARIES} )
    add_test (unit_llvm "${CMAKE_BINARY_DIR}/src/liboslexec/llvm_test")

    add_executable (llvmutil_test llvmutil_test.cpp)
    target_link_libraries ( llvmutil_test oslexec oslcomp ${Boost_LIBRARIES} ${CMAKE_DL_LIBS} ${EXTRA_OSLEXEC_LIBRARIES} )
    add_test (unit_llvmutil "${CMAKE_BINARY_DIR}/src/liboslexec/llvmutil_test")
endif ()<|MERGE_RESOLUTION|>--- conflicted
+++ resolved
@@ -163,16 +163,7 @@
                         ${EXTRA_OSLEXEC_LIBRARIES})
 ADD_DEPENDENCIES (oslexec "${CMAKE_CURRENT_SOURCE_DIR}/liboslexec.map")
 
-<<<<<<< HEAD
-if (BUILDSTATIC)
-    INSTALL ( TARGETS oslexec LIBRARY DESTINATION lib ARCHIVE DESTINATION lib)
-else ()
-    INSTALL ( TARGETS oslexec LIBRARY DESTINATION lib ARCHIVE DESTINATION lib
-              RUNTIME DESTINATION bin )
-endif()
-=======
 INSTALL ( TARGETS oslexec RUNTIME DESTINATION bin LIBRARY DESTINATION lib ARCHIVE DESTINATION lib )
->>>>>>> f3517fd9
 
 # Unit tests
 if (OSL_BUILD_TESTS)
