/*
Copyright (c) 2009-2010 Sony Pictures Imageworks Inc., et al.
All Rights Reserved.

Redistribution and use in source and binary forms, with or without
modification, are permitted provided that the following conditions are
met:
* Redistributions of source code must retain the above copyright
  notice, this list of conditions and the following disclaimer.
* Redistributions in binary form must reproduce the above copyright
  notice, this list of conditions and the following disclaimer in the
  documentation and/or other materials provided with the distribution.
* Neither the name of Sony Pictures Imageworks nor the names of its
  contributors may be used to endorse or promote products derived from
  this software without specific prior written permission.
THIS SOFTWARE IS PROVIDED BY THE COPYRIGHT HOLDERS AND CONTRIBUTORS
"AS IS" AND ANY EXPRESS OR IMPLIED WARRANTIES, INCLUDING, BUT NOT
LIMITED TO, THE IMPLIED WARRANTIES OF MERCHANTABILITY AND FITNESS FOR
A PARTICULAR PURPOSE ARE DISCLAIMED. IN NO EVENT SHALL THE COPYRIGHT
OWNER OR CONTRIBUTORS BE LIABLE FOR ANY DIRECT, INDIRECT, INCIDENTAL,
SPECIAL, EXEMPLARY, OR CONSEQUENTIAL DAMAGES (INCLUDING, BUT NOT
LIMITED TO, PROCUREMENT OF SUBSTITUTE GOODS OR SERVICES; LOSS OF USE,
DATA, OR PROFITS; OR BUSINESS INTERRUPTION) HOWEVER CAUSED AND ON ANY
THEORY OF LIABILITY, WHETHER IN CONTRACT, STRICT LIABILITY, OR TORT
(INCLUDING NEGLIGENCE OR OTHERWISE) ARISING IN ANY WAY OUT OF THE USE
OF THIS SOFTWARE, EVEN IF ADVISED OF THE POSSIBILITY OF SUCH DAMAGE.
*/

#include <vector>
#include <string>
#include <cstdio>
#include <fstream>
#include <cstdlib>
#include <mutex>

#include "oslexec_pvt.h"
#include "OSL/genclosure.h"
#include "backendllvm.h"
#include "OSL/oslquery.h"

#include <OpenImageIO/strutil.h>
#include <OpenImageIO/dassert.h>
#include <OpenImageIO/thread.h>
#include <OpenImageIO/timer.h>
#include <OpenImageIO/filesystem.h>
#include <OpenImageIO/optparser.h>
#include <OpenImageIO/fmath.h>

using namespace OSL;
using namespace OSL::pvt;

// avoid naming conflict with MSVC macro
#ifdef RGB
#undef RGB
#endif

OSL_NAMESPACE_ENTER



ShadingSystem::ShadingSystem (RendererServices *renderer,
                              TextureSystem *texturesystem,
                              ErrorHandler *err)
    : m_impl (NULL)
{
    if (! err) {
        err = & ErrorHandler::default_handler ();
        ASSERT (err != NULL && "Can't create default ErrorHandler");
    }
    m_impl = new ShadingSystemImpl (renderer, texturesystem, err);
#ifndef NDEBUG
    err->info ("creating new ShadingSystem %p", (void *)this);
#endif
}



ShadingSystem::~ShadingSystem ()
{
    delete m_impl;
}



bool
ShadingSystem::attribute (string_view name, TypeDesc type, const void *val)
{
    return m_impl->attribute (name, type, val);
}



bool
ShadingSystem::attribute (ShaderGroup *group, string_view name,
                          TypeDesc type, const void *val)
{
    return m_impl->attribute (group, name, type, val);
}



bool
ShadingSystem::getattribute (string_view name, TypeDesc type, void *val)
{
    return m_impl->getattribute (name, type, val);
}



bool
ShadingSystem::getattribute (ShaderGroup *group, string_view name,
                             TypeDesc type, void *val)
{
    return m_impl->getattribute (group, name, type, val);
}



bool
ShadingSystem::LoadMemoryCompiledShader (string_view shadername,
                                         string_view buffer)
{
    return m_impl->LoadMemoryCompiledShader (shadername, buffer);
}



ShaderGroupRef
ShadingSystem::ShaderGroupBegin (string_view groupname)
{
    return m_impl->ShaderGroupBegin (groupname);
}



ShaderGroupRef
ShadingSystem::ShaderGroupBegin (string_view groupname, string_view usage,
                                 string_view groupspec)
{
    return m_impl->ShaderGroupBegin (groupname, usage, groupspec);
}



bool
ShadingSystem::ShaderGroupEnd (void)
{
    return m_impl->ShaderGroupEnd();
}



bool
ShadingSystem::Parameter (string_view name, TypeDesc t, const void *val)
{
    return m_impl->Parameter (name, t, val);
}



bool
ShadingSystem::Parameter (string_view name, TypeDesc t, const void *val,
                          bool lockgeom)
{
    return m_impl->Parameter (name, t, val, lockgeom);
}



bool
ShadingSystem::Shader (string_view shaderusage, string_view shadername,
                       string_view layername)
{
    return m_impl->Shader (shaderusage, shadername, layername);
}



bool
ShadingSystem::ConnectShaders (string_view srclayer, string_view srcparam,
                               string_view dstlayer, string_view dstparam)
{
    return m_impl->ConnectShaders (srclayer, srcparam, dstlayer, dstparam);
}



bool
ShadingSystem::ReParameter (ShaderGroup &group, string_view layername,
                            string_view paramname, TypeDesc type,
                            const void *val)
{
    return m_impl->ReParameter (group, layername, paramname, type, val);
}



PerThreadInfo *
ShadingSystem::create_thread_info ()
{
    return m_impl->create_thread_info();
}



void
ShadingSystem::destroy_thread_info (PerThreadInfo *threadinfo)
{
    return m_impl->destroy_thread_info (threadinfo);
}



ShadingContext *
ShadingSystem::get_context (PerThreadInfo *threadinfo,
                            TextureSystem::Perthread *texture_threadinfo)
{
    return m_impl->get_context (threadinfo, texture_threadinfo);
}



void
ShadingSystem::release_context (ShadingContext *ctx)
{
    return m_impl->release_context (ctx);
}



bool
ShadingSystem::execute (ShadingContext *ctx, ShaderGroup &group,
                        ShaderGlobals &globals, bool run)
{
    return m_impl->execute (ctx, group, globals, run);
}



bool
ShadingSystem::execute (ShadingContext &ctx, ShaderGroup &group,
                        ShaderGlobals &globals, bool run)
{
    return m_impl->execute (&ctx, group, globals, run);
}



bool
ShadingSystem::execute_init (ShadingContext &ctx, ShaderGroup &group,
                             ShaderGlobals &globals, bool run)
{
    return ctx.execute_init (group, globals, run);
}



bool
ShadingSystem::execute_layer (ShadingContext &ctx, ShaderGlobals &globals,
                              int layernumber)
{
    return ctx.execute_layer (globals, layernumber);
}



bool
ShadingSystem::execute_layer (ShadingContext &ctx, ShaderGlobals &globals,
                              ustring layername)
{
    int layernumber = find_layer (*ctx.group(), layername);
    return layernumber >= 0 ? ctx.execute_layer (globals, layernumber) : false;
}



bool
ShadingSystem::execute_layer (ShadingContext &ctx, ShaderGlobals &globals,
                              const ShaderSymbol *symbol)
{
    ASSERT (symbol);
    const Symbol *sym = reinterpret_cast<const Symbol *>(symbol);
    int layernumber = sym->layer();
    return layernumber >= 0 ? ctx.execute_layer (globals, layernumber) : false;
}



bool
ShadingSystem::execute_cleanup (ShadingContext &ctx)
{
    return ctx.execute_cleanup ();
}



int
ShadingSystem::find_layer (const ShaderGroup &group, ustring layername) const
{
    return group.find_layer (layername);
}



const void*
ShadingSystem::get_symbol (const ShadingContext &ctx, ustring layername,
                           ustring symbolname, TypeDesc &type) const
{
    const ShaderSymbol *sym = find_symbol (*ctx.group(), layername,
                                           symbolname);
    if (sym) {
        type = symbol_typedesc (sym);
        return symbol_address (ctx, sym);
    }
    return NULL;
}



const void*
ShadingSystem::get_symbol (const ShadingContext &ctx,
                           ustring symbolname, TypeDesc &type) const
{
    ustring layername;
    size_t dot = symbolname.find('.');
    if (dot != ustring::npos) {
        // If the name contains a dot, it's intended to be layer.symbol
        layername = ustring (symbolname, 0, dot);
        symbolname = ustring (symbolname, dot+1);
    }
    return get_symbol (ctx, layername, symbolname, type);
}



const ShaderSymbol*
ShadingSystem::find_symbol (const ShaderGroup &group, ustring layername,
                            ustring symbolname) const
{
    if (! group.optimized())
        return NULL;   // has to be post-optimized
    return (const ShaderSymbol *) group.find_symbol (layername, symbolname);
}



const ShaderSymbol*
ShadingSystem::find_symbol (const ShaderGroup &group, ustring symbolname) const
{
    ustring layername;
    size_t dot = symbolname.find('.');
    if (dot != ustring::npos) {
        // If the name contains a dot, it's intended to be layer.symbol
        layername = ustring (symbolname, 0, dot);
        symbolname = ustring (symbolname, dot+1);
    }
    return find_symbol (group, layername, symbolname);
}



TypeDesc
ShadingSystem::symbol_typedesc (const ShaderSymbol *sym) const
{
    return sym ? ((const Symbol *)sym)->typespec().simpletype() : TypeDesc();
}



const void*
ShadingSystem::symbol_address (const ShadingContext &ctx,
                               const ShaderSymbol *sym) const
{
    return sym ? ctx.symbol_data (*(const Symbol *)sym) : NULL;
}



std::string
ShadingSystem::getstats (int level) const
{
    return m_impl->getstats (level);
}



void
ShadingSystem::register_closure (string_view name, int id,
                                 const ClosureParam *params,
                                 PrepareClosureFunc prepare,
                                 SetupClosureFunc setup,
                                 int alignment)
{
    return m_impl->register_closure (name, id, params, prepare, setup, alignment);
}



bool
ShadingSystem::query_closure (const char **name, int *id,
                              const ClosureParam **params)
{
    return m_impl->query_closure (name, id, params);
}



int
ShadingSystem::raytype_bit (ustring name)
{
    return m_impl->raytype_bit (name);
}



void
ShadingSystem::optimize_all_groups (int nthreads)
{
    return m_impl->optimize_all_groups (nthreads);
}



TextureSystem *
ShadingSystem::texturesys () const
{
    return m_impl->texturesys();
}



RendererServices *
ShadingSystem::renderer () const
{
    return m_impl->renderer();
}



bool
ShadingSystem::archive_shadergroup (ShaderGroup *group, string_view filename)
{
    return m_impl->archive_shadergroup (group, filename);
}



void
ShadingSystem::optimize_group (ShaderGroup *group)
{
    optimize_group (group, 0, 0);   // No knowledge of the ray flags
}



void
ShadingSystem::optimize_group (ShaderGroup *group,
                               int raytypes_on, int raytypes_off)
{
    ASSERT (group);
    m_impl->optimize_group (*group, raytypes_on, raytypes_off);
}



static TypeDesc TypeFloatArray2 (TypeDesc::FLOAT, 2);



bool
ShadingSystem::convert_value (void *dst, TypeDesc dsttype,
                              const void *src, TypeDesc srctype)
{
    int tmp_int;
    if (srctype == TypeDesc::UINT8) {
        // uint8 src: Up-convert the source to int
        if (src) {
            tmp_int = *(const unsigned char *)src;
            src = &tmp_int;
        }
        srctype = TypeDesc::TypeInt;
    }

    float tmp_float;
    if (srctype == TypeDesc::TypeInt && dsttype.basetype == TypeDesc::FLOAT) {
        // int -> float-based : up-convert the source to float
        if (src) {
            tmp_float = (float) (*(const int *)src);
            src = &tmp_float;
        }
        srctype = TypeDesc::TypeFloat;
    }

    // Just copy equivalent types
    if (equivalent (dsttype, srctype)) {
        if (dst && src)
            memcpy (dst, src, dsttype.size());
        return true;
    }

    if (srctype == TypeDesc::TypeFloat) {
        // float->triple conversion
        if (equivalent(dsttype, TypeDesc::TypePoint)) {
            if (dst && src) {
                float f = *(const float *)src;
                ((OSL::Vec3 *)dst)->setValue (f, f, f);
            }
            return true;
        }
        // float->int
        if (dsttype == TypeDesc::TypeInt) {
            if (dst && src)
                *(int *)dst = (int) *(const float *)src;
            return true;
        }
        // float->float[2]
        if (dsttype == TypeFloatArray2) {
            if (dst && src) {
                float f = *(const float *)src;
                ((float *)dst)[0] = f;
                ((float *)dst)[1] = f;
            }
            return true;
        }
        return false; // Unsupported conversion
    }

    // float[2] -> triple
    if (srctype == TypeFloatArray2 && equivalent(dsttype, TypeDesc::TypePoint)) {
        if (dst && src) {
            float f0 = ((const float *)src)[0];
            float f1 = ((const float *)src)[1];
            ((OSL::Vec3 *)dst)->setValue (f0, f1, 0.0f);
        }
        return true;
    }

    return false;   // Unsupported conversion
}



PerThreadInfo::PerThreadInfo ()
{
}



PerThreadInfo::~PerThreadInfo ()
{
    while (! context_pool.empty())
        delete pop_context ();
}



ShadingContext *
PerThreadInfo::pop_context ()
{
    ShadingContext *sc = context_pool.top ();
    context_pool.pop ();
    return sc;
}





namespace Strings {

// Define static ustring symbols for very fast comparison
ustring camera ("camera"), common ("common");
ustring object ("object"), shader ("shader");
ustring screen ("screen"), NDC ("NDC");
ustring rgb ("rgb"), RGB ("RGB");
ustring hsv ("hsv"), hsl ("hsl"), YIQ ("YIQ");
ustring XYZ ("XYZ"), xyz ("xyz"), xyY("xyY");
ustring null ("null"), default_("default");
ustring label ("label");
ustring sidedness ("sidedness"), front ("front"), back ("back"), both ("both");
ustring P ("P"), I ("I"), N ("N"), Ng ("Ng");
ustring dPdu ("dPdu"), dPdv ("dPdv"), u ("u"), v ("v"), Ps ("Ps");
ustring time ("time"), dtime ("dtime"), dPdtime ("dPdtime");
ustring Ci ("Ci");
ustring width ("width"), swidth ("swidth"), twidth ("twidth"), rwidth ("rwidth");
ustring blur ("blur"), sblur ("sblur"), tblur ("tblur"), rblur ("rblur");
ustring wrap ("wrap"), swrap ("swrap"), twrap ("twrap"), rwrap ("rwrap");
ustring black ("black"), clamp ("clamp");
ustring periodic ("periodic"), mirror ("mirror");
ustring firstchannel ("firstchannel"), fill ("fill"), alpha ("alpha");
ustring errormessage ("errormessage");
ustring interp("interp"), closest("closest"), linear("linear");
ustring cubic("cubic"), smartcubic("smartcubic");
ustring perlin("perlin"), uperlin("uperlin");
ustring noise("noise"), snoise("snoise");
ustring cell("cell"), cellnoise("cellnoise"), pcellnoise("pcellnoise");
ustring pnoise("pnoise"), psnoise("psnoise");
ustring genericnoise("genericnoise"), genericpnoise("genericpnoise");
ustring gabor("gabor"), gabornoise("gabornoise"), gaborpnoise("gaborpnoise");
ustring simplex("simplex"), usimplex("usimplex");
ustring simplexnoise("simplexnoise"), usimplexnoise("usimplexnoise");
ustring anisotropic("anisotropic"), direction("direction");
ustring do_filter("do_filter"), bandwidth("bandwidth"), impulses("impulses");
ustring op_dowhile("dowhile"), op_for("for"), op_while("while");
ustring op_exit("exit");
ustring subimage("subimage"), subimagename("subimagename");
ustring missingcolor("missingcolor"), missingalpha("missingalpha");
ustring end("end"), useparam("useparam");
ustring uninitialized_string("!!!uninitialized!!!");
ustring unull("unull");
ustring raytype("raytype");
ustring color("color"), point("point"), vector("vector"), normal("normal");
ustring matrix("matrix");
ustring unknown ("unknown");
ustring _emptystring_ ("");
};



namespace pvt {   // OSL::pvt


ShadingSystemImpl::ShadingSystemImpl (RendererServices *renderer,
                                      TextureSystem *texturesystem,
                                      ErrorHandler *err)
    : m_renderer(renderer), m_texturesys(texturesystem), m_err(err),
      m_statslevel (0), m_lazylayers (true),
      m_lazyglobals (true), m_lazyunconnected(true),
      m_lazy_userdata(false), m_userdata_isconnected(false),
      m_clearmemory (false), m_debugnan (false), m_debug_uninit(false),
      m_lockgeom_default (true), m_strict_messages(true),
      m_range_checking(true),
      m_unknown_coordsys_error(true), m_connection_error(true),
      m_greedyjit(false), m_countlayerexecs(false),
      m_max_warnings_per_thread(100),
      m_profile(0),
      m_optimize(2),
      m_opt_simplify_param(true), m_opt_constant_fold(true),
      m_opt_stale_assign(true), m_opt_elide_useless_ops(true),
      m_opt_elide_unconnected_outputs(true),
      m_opt_peephole(true), m_opt_coalesce_temps(true),
      m_opt_assign(true), m_opt_mix(true),
      m_opt_merge_instances(1), m_opt_merge_instances_with_userdata(true),
      m_opt_fold_getattribute(true),
      m_opt_middleman(true), m_opt_texture_handle(true),
      m_opt_seed_bblock_aliases(true),
      m_optimize_nondebug(false),
      m_opt_passes(10),
<<<<<<< HEAD
      m_llvm_optimize(0), m_llvm_orcjit(false),
=======
      m_llvm_optimize(0),
>>>>>>> 5433a71a
      m_debug(0), m_llvm_debug(0),
      m_llvm_debug_layers(0), m_llvm_debug_ops(0),
      m_commonspace_synonym("world"),
      m_colorspace("Rec709"),
      m_max_local_mem_KB(2048),
      m_compile_report(false),
      m_buffer_printf(true),
      m_no_noise(false),
      m_no_pointcloud(false),
      m_force_derivs(false),
      m_exec_repeat(1),
      m_in_group (false),
      m_stat_opt_locking_time(0), m_stat_specialization_time(0),
      m_stat_total_llvm_time(0),
      m_stat_llvm_setup_time(0), m_stat_llvm_irgen_time(0),
      m_stat_llvm_opt_time(0), m_stat_llvm_jit_time(0),
      m_stat_inst_merge_time(0),
      m_stat_max_llvm_local_mem(0)
{
    m_stat_shaders_loaded = 0;
    m_stat_shaders_requested = 0;
    m_stat_groups = 0;
    m_stat_groupinstances = 0;
    m_stat_instances_compiled = 0;
    m_stat_groups_compiled = 0;
    m_stat_empty_instances = 0;
    m_stat_merged_inst = 0;
    m_stat_merged_inst_opt = 0;
    m_stat_empty_groups = 0;
    m_stat_regexes = 0;
    m_stat_preopt_syms = 0;
    m_stat_postopt_syms = 0;
    m_stat_syms_with_derivs = 0;
    m_stat_preopt_ops = 0;
    m_stat_postopt_ops = 0;
    m_stat_middlemen_eliminated = 0;
    m_stat_const_connections = 0;
    m_stat_global_connections = 0;
    m_stat_tex_calls_codegened = 0;
    m_stat_tex_calls_as_handles = 0;
    m_stat_master_load_time = 0;
    m_stat_optimization_time = 0;
    m_stat_getattribute_time = 0;
    m_stat_getattribute_fail_time = 0;
    m_stat_getattribute_calls = 0;
    m_stat_get_userdata_calls = 0;
    m_stat_noise_calls = 0;
    m_stat_pointcloud_searches = 0;
    m_stat_pointcloud_searches_total_results = 0;
    m_stat_pointcloud_max_results = 0;
    m_stat_pointcloud_failures = 0;
    m_stat_pointcloud_gets = 0;
    m_stat_pointcloud_writes = 0;
    m_stat_layers_executed = 0;
    m_stat_total_shading_time_ticks = 0;

    m_groups_to_compile_count = 0;
    m_threads_currently_compiling = 0;

    // If client didn't supply an error handler, just use the default
    // one that echoes to the terminal.
    if (! m_err) {
        m_err = & ErrorHandler::default_handler ();
    }

#if 0
    // If client didn't supply renderer services, create a default one
    if (! m_renderer) {
        m_renderer = NULL;
        ASSERT (m_renderer);
    }
#endif

    // If client didn't supply a texture system, use the one already held
    // by the renderer (if it returns one).
    if (! m_texturesys)
        m_texturesys = renderer->texturesys();

    // If we still don't have a texture system, create a new one
    if (! m_texturesys) {
#if OSL_NO_DEFAULT_TEXTURESYSTEM
        // This build option instructs OSL to never create a TextureSystem
        // itself. (Most likely reason: this build of OSL is for a renderer
        // that replaces OIIO's TextureSystem with its own, and therefore
        // wouldn't want to accidentally make an OIIO one here.
        ASSERT (0 && "ShadingSystem was not passed a working TextureSystem*");
#else
        m_texturesys = TextureSystem::create (true /* shared */);
        ASSERT (m_texturesys);
        // Make some good guesses about default options
        m_texturesys->attribute ("automip",  1);
        m_texturesys->attribute ("autotile", 64);
#endif
    }

    // Alternate way of turning on LLVM debug mode (temporary/experimental)
    const char *llvm_debug_env = getenv ("OSL_LLVM_DEBUG");
    if (llvm_debug_env && *llvm_debug_env)
        m_llvm_debug = atoi(llvm_debug_env);

    // Initialize a default set of raytype names.  A particular renderer
    // can override this, add custom names, or change the bits around,
    // if this default ordering is not to its liking.
    static const char *raytypes[] = {
        /*1*/ "camera", /*2*/ "shadow", /*4*/ "reflection", /*8*/ "refraction",
        /*16*/ "diffuse", /*32*/ "glossy", /*64*/ "subsurface",
        /*128*/ "displacement"
    };
    const int nraytypes = sizeof(raytypes)/sizeof(raytypes[0]);
    attribute ("raytypes", TypeDesc(TypeDesc::STRING,nraytypes), raytypes);

    attribute ("colorspace", TypeDesc::STRING, &m_colorspace);

    // Allow environment variable to override default options
    const char *options = getenv ("OSL_OPTIONS");
    if (options)
        attribute ("options", TypeDesc::STRING, &options);

    setup_op_descriptors ();
}



static void
shading_system_setup_op_descriptors (ShadingSystemImpl::OpDescriptorMap& op_descriptor)
{
#define OP2(alias,name,ll,fold,simp,flag)                                \
    extern bool llvm_gen_##ll (BackendLLVM &rop, int opnum);             \
    extern int  constfold_##fold (RuntimeOptimizer &rop, int opnum);     \
    op_descriptor[ustring(#alias)] = OpDescriptor(#name, llvm_gen_##ll,  \
                                                  constfold_##fold, simp, flag);
#define OP(name,ll,fold,simp,flag) OP2(name,name,ll,fold,simp,flag)
#define TEX OpDescriptor::Tex

    // name          llvmgen              folder         simple     flags
    OP (aassign,     aassign,             aassign,       false,     0);
    OP (abs,         generic,             abs,           true,      0);
    OP (acos,        generic,             acos,          true,      0);
    OP (add,         add,                 add,           true,      0);
    OP (and,         andor,               and,           true,      0);
    OP (area,        area,                deriv,         true,      0);
    OP (aref,        aref,                aref,          true,      0);
    OP (arraycopy,   arraycopy,           none,          false,     0);
    OP (arraylength, arraylength,         arraylength,   true,      0);
    OP (asin,        generic,             asin,          true,      0);
    OP (assign,      assign,              none,          true,      0);
    OP (atan,        generic,             none,          true,      0);
    OP (atan2,       generic,             none,          true,      0);
    OP (backfacing,  get_simple_SG_field, none,          true,      0);
    OP (bitand,      bitwise_binary_op,   bitand,        true,      0);
    OP (bitor,       bitwise_binary_op,   bitor,         true,      0);
    OP (blackbody,   blackbody,           none,          true,      0);
    OP (break,       loopmod_op,          none,          false,     0);
    OP (calculatenormal, calculatenormal, none,          true,      0);
    OP (ceil,        generic,             ceil,          true,      0);
    OP (cellnoise,   noise,               noise,         true,      0);
    OP (clamp,       clamp,               clamp,         true,      0);
    OP (closure,     closure,             none,          true,      0);
    OP (color,       construct_color,     triple,        true,      0);
    OP (compassign,  compassign,          compassign,    false,     0);
    OP (compl,       unary_op,            compl,         true,      0);
    OP (compref,     compref,             compref,       true,      0);
    OP (concat,      generic,             concat,        true,      0);
    OP (continue,    loopmod_op,          none,          false,     0);
    OP (cos,         generic,             cos,           true,      0);
    OP (cosh,        generic,             none,          true,      0);
    OP (cross,       generic,             none,          true,      0);
    OP (degrees,     generic,             degrees,       true,      0);
    OP (determinant, generic,             none,          true,      0);
    OP (dict_find,   dict_find,           none,          false,     0);
    OP (dict_next,   dict_next,           none,          false,     0);
    OP (dict_value,  dict_value,          none,          false,     0);
    OP (distance,    generic,             none,          true,      0);
    OP (div,         div,                 div,           true,      0);
    OP (dot,         generic,             dot,           true,      0);
    OP (Dx,          DxDy,                deriv,         true,      0);
    OP (Dy,          DxDy,                deriv,         true,      0);
    OP (Dz,          Dz,                  deriv,         true,      0);
    OP (dowhile,     loop_op,             none,          false,     0);
    OP (end,         end,                 none,          false,     0);
    OP (endswith,    generic,             endswith,      true,      0);
    OP (environment, environment,         none,          true,      TEX);
    OP (eq,          compare_op,          eq,            true,      0);
    OP (erf,         generic,             erf,           true,      0);
    OP (erfc,        generic,             erfc,          true,      0);
    OP (error,       printf,              none,          false,     0);
    OP (exit,        return,              none,          false,     0);
    OP (exp,         generic,             exp,           true,      0);
    OP (exp2,        generic,             exp2,          true,      0);
    OP (expm1,       generic,             expm1,         true,      0);
    OP (fabs,        generic,             abs,           true,      0);
    OP (filterwidth, filterwidth,         deriv,         true,      0);
    OP (floor,       generic,             floor,         true,      0);
    OP (fmod,        modulus,             none,          true,      0);
    OP (for,         loop_op,             none,          false,     0);
    OP (format,      printf,              format,        true,      0);
    OP (functioncall, functioncall,       functioncall,  false,     0);
    OP (ge,          compare_op,          ge,            true,      0);
    OP (getattribute, getattribute,       getattribute,  false,     0);
    OP (getchar,      generic,            getchar,       true,      0);
    OP (getmatrix,   getmatrix,           getmatrix,     false,     0);
    OP (getmessage,  getmessage,          getmessage,    false,     0);
    OP (gettextureinfo, gettextureinfo,   gettextureinfo,false,     TEX);
    OP (gt,          compare_op,          gt,            true,      0);
    OP (hash,        generic,             hash,          true,      0);
    OP (if,          if,                  if,            false,     0);
    OP (inversesqrt, generic,             inversesqrt,   true,      0);
    OP (isconnected, generic,             none,          true,      0);
    OP (isconstant,  isconstant,          isconstant,    true,      0);
    OP (isfinite,    generic,             none,          true,      0);
    OP (isinf,       generic,             none,          true,      0);
    OP (isnan,       generic,             none,          true,      0);
    OP (le,          compare_op,          le,            true,      0);
    OP (length,      generic,             none,          true,      0);
    OP (log,         generic,             log,           true,      0);
    OP (log10,       generic,             log10,         true,      0);
    OP (log2,        generic,             log2,          true,      0);
    OP (logb,        generic,             logb,          true,      0);
    OP (lt,          compare_op,          lt,            true,      0);
    OP (luminance,   luminance,           none,          true,      0);
    OP (matrix,      matrix,              matrix,        true,      0);
    OP (max,         minmax,              max,           true,      0);
    OP (mxcompassign, mxcompassign,       mxcompassign,  false,     0);
    OP (mxcompref,   mxcompref,           none,          true,      0);
    OP (min,         minmax,              min,           true,      0);
    OP (mix,         mix,                 mix,           true,      0);
    OP (mod,         modulus,             none,          true,      0);
    OP (mul,         mul,                 mul,           true,      0);
    OP (neg,         neg,                 neg,           true,      0);
    OP (neq,         compare_op,          neq,           true,      0);
    OP (noise,       noise,               noise,         true,      0);
    OP (nop,         nop,                 none,          true,      0);
    OP (normal,      construct_triple,    triple,        true,      0);
    OP (normalize,   generic,             normalize,     true,      0);
    OP (or,          andor,               or,            true,      0);
    OP (pnoise,      noise,               noise,         true,      0);
    OP (point,       construct_triple,    triple,        true,      0);
    OP (pointcloud_search, pointcloud_search, pointcloud_search,
                                                         false,     TEX);
    OP (pointcloud_get, pointcloud_get,   pointcloud_get,false,     TEX);
    OP (pointcloud_write, pointcloud_write, none,        false,     0);
    OP (pow,         generic,             pow,           true,      0);
    OP (printf,      printf,              none,          false,     0);
    OP (psnoise,     noise,               noise,         true,      0);
    OP (radians,     generic,             radians,       true,      0);
    OP (raytype,     raytype,             raytype,       true,      0);
    OP (regex_match, regex,               none,          false,     0);
    OP (regex_search, regex,              regex_search,  false,     0);
    OP (return,      return,              none,          false,     0);
    OP (round,       generic,             none,          true,      0);
    OP (select,      select,              select,        true,      0);
    OP (setmessage,  setmessage,          setmessage,    false,     0);
    OP (shl,         bitwise_binary_op,   none,          true,      0);
    OP (shr,         bitwise_binary_op,   none,          true,      0);
    OP (sign,        generic,             none,          true,      0);
    OP (sin,         generic,             sin,           true,      0);
    OP (sincos,      sincos,              sincos,        false,     0);
    OP (sinh,        generic,             none,          true,      0);
    OP (smoothstep,  generic,             none,          true,      0);
    OP (snoise,      noise,               noise,         true,      0);
    OP (spline,      spline,              none,          true,      0);
    OP (splineinverse, spline,            none,          true,      0);
    OP (split,       split,               split,         false,     0);
    OP (sqrt,        generic,             sqrt,          true,      0);
    OP (startswith,  generic,             none,          true,      0);
    OP (step,        generic,             none,          true,      0);
    OP (stof,        generic,             stof,          true,      0);
    OP (stoi,        generic,             stoi,          true,      0);
    OP (strlen,      generic,             strlen,        true,      0);
    OP2(strtof,stof, generic,             stof,          true,      0);
    OP2(strtoi,stoi, generic,             stoi,          true,      0);
    OP (sub,         sub,                 sub,           true,      0);
    OP (substr,      generic,             substr,        true,      0);
    OP (surfacearea, get_simple_SG_field, none,          true,      0);
    OP (tan,         generic,             none,          true,      0);
    OP (tanh,        generic,             none,          true,      0);
    OP (texture,     texture,             texture,       true,      TEX);
    OP (texture3d,   texture3d,           none,          true,      TEX);
    OP (trace,       trace,               none,          false,     0);
    OP (transform,   transform,           transform,     true,      0);
    OP (transformn,  transform,           transform,     true,      0);
    OP (transformv,  transform,           transform,     true,      0);
    OP (transpose,   generic,             none,          true,      0);
    OP (trunc,       generic,             none,          true,      0);
    OP (useparam,    useparam,            useparam,      false,     0);
    OP (vector,      construct_triple,    triple,        true,      0);
    OP (warning,     printf,              warning,       false,     0);
    OP (wavelength_color, blackbody,      none,          true,      0);
    OP (while,       loop_op,             none,          false,     0);
    OP (xor,         bitwise_binary_op,   xor,           true,      0);
#undef OP
#undef TEX
}



void
ShadingSystemImpl::setup_op_descriptors ()
{
    // This is not a class member function to avoid namespace issues
    // with function declarations in the function body, when building
    // with visual studio.
    shading_system_setup_op_descriptors(m_op_descriptor);
}



void
ShadingSystemImpl::register_closure (string_view name, int id,
                                     const ClosureParam *params,
                                     PrepareClosureFunc prepare,
                                     SetupClosureFunc setup,
                                     int alignment)
{
    for (int i = 0; params && params[i].type != TypeDesc(); ++i) {
        if (params[i].key == NULL && params[i].type.size() != (size_t)params[i].field_size) {
            error ("Parameter %d of '%s' closure is assigned to a field of incompatible size", i + 1, name);
            return;
        }
    }
    m_closure_registry.register_closure(name, id, params, prepare, setup, alignment);
}



bool
ShadingSystemImpl::query_closure(const char **name, int *id,
                                 const ClosureParam **params)
{
    ASSERT(name || id);
    const ClosureRegistry::ClosureEntry *entry =
        (name && *name) ? m_closure_registry.get_entry(ustring(*name))
                        : m_closure_registry.get_entry(*id);
    if (!entry)
        return false;

    if (name)
        *name   = entry->name.c_str();
    if (id)
        *id     = entry->id;
    if (params)
        *params = &entry->params[0];

    return true;
}



ShadingSystemImpl::~ShadingSystemImpl ()
{
    printstats ();
    // N.B. just let m_texsys go -- if we asked for one to be created,
    // we asked for a shared one.

    // FIXME(boulos): According to the docs, we should also call
    // llvm_shutdown once we're done. However, ~ShadingSystemImpl
    // seems like the wrong place for this since in a multi-threaded
    // implementation we might destroy this impl while having others
    // outstanding. I'll leave this as a fixme for now.

    //llvm::llvm_shutdown();
}



bool
ShadingSystemImpl::attribute (string_view name, TypeDesc type,
                              const void *val)
{
#define ATTR_SET(_name,_ctype,_dst)                                     \
    if (name == _name && type == OIIO::BaseTypeFromC<_ctype>::value) {  \
        _dst = *(_ctype *)(val);                                        \
        return true;                                                    \
    }
#define ATTR_SET_STRING(_name,_dst)                                     \
    if (name == _name && type == TypeDesc::STRING) {                    \
        _dst = ustring (*(const char **)val);                           \
        return true;                                                    \
    }

    if (name == "options" && type == TypeDesc::STRING) {
        return OIIO::optparser (*this, *(const char **)val);
    }

    lock_guard guard (m_mutex);  // Thread safety
    ATTR_SET ("statistics:level", int, m_statslevel);
    ATTR_SET ("debug", int, m_debug);
    ATTR_SET ("lazylayers", int, m_lazylayers);
    ATTR_SET ("lazyglobals", int, m_lazyglobals);
    ATTR_SET ("lazyunconnected", int, m_lazyunconnected);
    ATTR_SET ("lazy_userdata", int, m_lazy_userdata);
    ATTR_SET ("userdata_isconnected", int, m_userdata_isconnected);
    ATTR_SET ("clearmemory", int, m_clearmemory);
    ATTR_SET ("debug_nan", int, m_debugnan);
    ATTR_SET ("debugnan", int, m_debugnan);  // back-compatible alias
    ATTR_SET ("debug_uninit", int, m_debug_uninit);
    ATTR_SET ("lockgeom", int, m_lockgeom_default);
    ATTR_SET ("profile", int, m_profile);
    ATTR_SET ("optimize", int, m_optimize);
    ATTR_SET ("opt_simplify_param", int, m_opt_simplify_param);
    ATTR_SET ("opt_constant_fold", int, m_opt_constant_fold);
    ATTR_SET ("opt_stale_assign", int, m_opt_stale_assign);
    ATTR_SET ("opt_elide_useless_ops", int, m_opt_elide_useless_ops);
    ATTR_SET ("opt_elide_unconnected_outputs", int, m_opt_elide_unconnected_outputs);
    ATTR_SET ("opt_peephole", int, m_opt_peephole);
    ATTR_SET ("opt_coalesce_temps", int, m_opt_coalesce_temps);
    ATTR_SET ("opt_assign", int, m_opt_assign);
    ATTR_SET ("opt_mix", int, m_opt_mix);
    ATTR_SET ("opt_merge_instances", int, m_opt_merge_instances);
    ATTR_SET ("opt_merge_instances_with_userdata", int, m_opt_merge_instances_with_userdata);
    ATTR_SET ("opt_fold_getattribute", int, m_opt_fold_getattribute);
    ATTR_SET ("opt_middleman", int, m_opt_middleman);
    ATTR_SET ("opt_texture_handle", int, m_opt_texture_handle);
    ATTR_SET ("opt_seed_bblock_aliases", int, m_opt_seed_bblock_aliases);
    ATTR_SET ("opt_passes", int, m_opt_passes);
    ATTR_SET ("optimize_nondebug", int, m_optimize_nondebug);
    ATTR_SET ("llvm_optimize", int, m_llvm_optimize);
    ATTR_SET ("llvm_orcjit", int, m_llvm_orcjit);
    ATTR_SET ("llvm_debug", int, m_llvm_debug);
    ATTR_SET ("llvm_debug_layers", int, m_llvm_debug_layers);
    ATTR_SET ("llvm_debug_ops", int, m_llvm_debug_ops);
    ATTR_SET ("strict_messages", int, m_strict_messages);
    ATTR_SET ("range_checking", int, m_range_checking);
    ATTR_SET ("unknown_coordsys_error", int, m_unknown_coordsys_error);
    ATTR_SET ("connection_error", int, m_connection_error);
    ATTR_SET ("greedyjit", int, m_greedyjit);
    ATTR_SET ("countlayerexecs", int, m_countlayerexecs);
    ATTR_SET ("max_warnings_per_thread", int, m_max_warnings_per_thread);
    ATTR_SET ("max_local_mem_KB", int, m_max_local_mem_KB);
    ATTR_SET ("compile_report", int, m_compile_report);
    ATTR_SET ("buffer_printf", int, m_buffer_printf);
    ATTR_SET ("no_noise", int, m_no_noise);
    ATTR_SET ("no_pointcloud", int, m_no_pointcloud);
    ATTR_SET ("force_derivs", int, m_force_derivs);
    ATTR_SET ("exec_repeat", int, m_exec_repeat);
    ATTR_SET_STRING ("commonspace", m_commonspace_synonym);
    ATTR_SET_STRING ("debug_groupname", m_debug_groupname);
    ATTR_SET_STRING ("debug_layername", m_debug_layername);
    ATTR_SET_STRING ("opt_layername", m_opt_layername);
    ATTR_SET_STRING ("only_groupname", m_only_groupname);
    ATTR_SET_STRING ("archive_groupname", m_archive_groupname);
    ATTR_SET_STRING ("archive_filename", m_archive_filename);

    // cases for special handling
    if (name == "searchpath:shader" && type == TypeDesc::STRING) {
        m_searchpath = std::string (*(const char **)val);
        OIIO::Filesystem::searchpath_split (m_searchpath, m_searchpath_dirs);
        return true;
    }
    if (name == "colorspace" && type == TypeDesc::STRING) {
        ustring c = ustring (*(const char **)val);
        if (set_colorspace (m_colorspace))
            m_colorspace = c;
        else
            error ("Unknown color space \"%s\"", c.c_str());
        return true;
    }
    if (name == "raytypes" && type.basetype == TypeDesc::STRING) {
        ASSERT (type.numelements() <= 32 &&
                "ShaderGlobals.raytype is an int, max of 32 raytypes");
        m_raytypes.clear ();
        for (size_t i = 0;  i < type.numelements();  ++i)
            m_raytypes.push_back (ustring(((const char **)val)[i]));
        return true;
    }
    if (name == "renderer_outputs" && type.basetype == TypeDesc::STRING) {
        m_renderer_outputs.clear ();
        for (size_t i = 0;  i < type.numelements();  ++i)
            m_renderer_outputs.push_back (ustring(((const char **)val)[i]));
        return true;
    }
    return false;
#undef ATTR_SET
#undef ATTR_SET_STRING
}



bool
ShadingSystemImpl::getattribute (string_view name, TypeDesc type,
                                 void *val)
{
#define ATTR_DECODE(_name,_ctype,_src)                                  \
    if (name == _name && type == OIIO::BaseTypeFromC<_ctype>::value) {  \
        *(_ctype *)(val) = (_ctype)(_src);                              \
        return true;                                                    \
    }
#define ATTR_DECODE_STRING(_name,_src)                                  \
    if (name == _name && type == TypeDesc::STRING) {                    \
        *(const char **)(val) = _src.c_str();                           \
        return true;                                                    \
    }

    lock_guard guard (m_mutex);  // Thread safety
    ATTR_DECODE_STRING ("searchpath:shader", m_searchpath);
    ATTR_DECODE ("statistics:level", int, m_statslevel);
    ATTR_DECODE ("lazylayers", int, m_lazylayers);
    ATTR_DECODE ("lazyglobals", int, m_lazyglobals);
    ATTR_DECODE ("lazyunconnected", int, m_lazyunconnected);
    ATTR_DECODE ("lazy_userdata", int, m_lazy_userdata);
    ATTR_DECODE ("userdata_isconnected", int, m_userdata_isconnected);
    ATTR_DECODE ("clearmemory", int, m_clearmemory);
    ATTR_DECODE ("debug_nan", int, m_debugnan);
    ATTR_DECODE ("debugnan", int, m_debugnan);  // back-compatible alias
    ATTR_DECODE ("debug_uninit", int, m_debug_uninit);
    ATTR_DECODE ("lockgeom", int, m_lockgeom_default);
    ATTR_DECODE ("profile", int, m_profile);
    ATTR_DECODE ("optimize", int, m_optimize);
    ATTR_DECODE ("opt_simplify_param", int, m_opt_simplify_param);
    ATTR_DECODE ("opt_constant_fold", int, m_opt_constant_fold);
    ATTR_DECODE ("opt_stale_assign", int, m_opt_stale_assign);
    ATTR_DECODE ("opt_elide_useless_ops", int, m_opt_elide_useless_ops);
    ATTR_DECODE ("opt_elide_unconnected_outputs", int, m_opt_elide_unconnected_outputs);
    ATTR_DECODE ("opt_peephole", int, m_opt_peephole);
    ATTR_DECODE ("opt_coalesce_temps", int, m_opt_coalesce_temps);
    ATTR_DECODE ("opt_assign", int, m_opt_assign);
    ATTR_DECODE ("opt_mix", int, m_opt_mix);
    ATTR_DECODE ("opt_merge_instances", int, m_opt_merge_instances);
    ATTR_DECODE ("opt_merge_instances_with_userdata", int, m_opt_merge_instances_with_userdata);
    ATTR_DECODE ("opt_fold_getattribute", int, m_opt_fold_getattribute);
    ATTR_DECODE ("opt_middleman", int, m_opt_middleman);
    ATTR_DECODE ("opt_texture_handle", int, m_opt_texture_handle);
    ATTR_DECODE ("opt_seed_bblock_aliases", int, m_opt_seed_bblock_aliases);
    ATTR_DECODE ("opt_passes", int, m_opt_passes);
    ATTR_DECODE ("optimize_nondebug", int, m_optimize_nondebug);
    ATTR_DECODE ("llvm_optimize", int, m_llvm_optimize);
    ATTR_DECODE ("llvm_orcjit", int, m_llvm_orcjit);
    ATTR_DECODE ("debug", int, m_debug);
    ATTR_DECODE ("llvm_debug", int, m_llvm_debug);
    ATTR_DECODE ("llvm_debug_layers", int, m_llvm_debug_layers);
    ATTR_DECODE ("llvm_debug_ops", int, m_llvm_debug_ops);
    ATTR_DECODE ("strict_messages", int, m_strict_messages);
    ATTR_DECODE ("range_checking", int, m_range_checking);
    ATTR_DECODE ("unknown_coordsys_error", int, m_unknown_coordsys_error);
    ATTR_DECODE ("connection_error", int, m_connection_error);
    ATTR_DECODE ("greedyjit", int, m_greedyjit);
    ATTR_DECODE ("countlayerexecs", int, m_countlayerexecs);
    ATTR_DECODE ("max_warnings_per_thread", int, m_max_warnings_per_thread);
    ATTR_DECODE_STRING ("commonspace", m_commonspace_synonym);
    ATTR_DECODE_STRING ("colorspace", m_colorspace);
    ATTR_DECODE_STRING ("debug_groupname", m_debug_groupname);
    ATTR_DECODE_STRING ("debug_layername", m_debug_layername);
    ATTR_DECODE_STRING ("opt_layername", m_opt_layername);
    ATTR_DECODE_STRING ("only_groupname", m_only_groupname);
    ATTR_DECODE_STRING ("archive_groupname", m_archive_groupname);
    ATTR_DECODE_STRING ("archive_filename", m_archive_filename);
    ATTR_DECODE ("max_local_mem_KB", int, m_max_local_mem_KB);
    ATTR_DECODE ("compile_report", int, m_compile_report);
    ATTR_DECODE ("buffer_printf", int, m_buffer_printf);
    ATTR_DECODE ("no_noise", int, m_no_noise);
    ATTR_DECODE ("no_pointcloud", int, m_no_pointcloud);
    ATTR_DECODE ("force_derivs", int, m_force_derivs);
    ATTR_DECODE ("exec_repeat", int, m_exec_repeat);

    ATTR_DECODE ("stat:masters", int, m_stat_shaders_loaded);
    ATTR_DECODE ("stat:groups", int, m_stat_groups);
    ATTR_DECODE ("stat:instances_compiled", int, m_stat_instances_compiled);
    ATTR_DECODE ("stat:groups_compiled", int, m_stat_groups_compiled);
    ATTR_DECODE ("stat:empty_instances", int, m_stat_empty_instances);
    ATTR_DECODE ("stat:merged_inst", int, m_stat_merged_inst);
    ATTR_DECODE ("stat:merged_inst_opt", int, m_stat_merged_inst_opt);
    ATTR_DECODE ("stat:empty_groups", int, m_stat_empty_groups);
    ATTR_DECODE ("stat:instances", int, m_stat_groupinstances);
    ATTR_DECODE ("stat:regexes", int, m_stat_regexes);
    ATTR_DECODE ("stat:preopt_syms", int, m_stat_preopt_syms);
    ATTR_DECODE ("stat:postopt_syms", int, m_stat_postopt_syms);
    ATTR_DECODE ("stat:syms_with_derivs", int, m_stat_syms_with_derivs);
    ATTR_DECODE ("stat:preopt_ops", int, m_stat_preopt_ops);
    ATTR_DECODE ("stat:postopt_ops", int, m_stat_postopt_ops);
    ATTR_DECODE ("stat:middlemen_eliminated", int, m_stat_middlemen_eliminated);
    ATTR_DECODE ("stat:const_connections", int, m_stat_const_connections);
    ATTR_DECODE ("stat:global_connections", int, m_stat_global_connections);
    ATTR_DECODE ("stat:tex_calls_codegened", int, m_stat_tex_calls_codegened);
    ATTR_DECODE ("stat:tex_calls_as_handles", int, m_stat_tex_calls_as_handles);
    ATTR_DECODE ("stat:master_load_time", float, m_stat_master_load_time);
    ATTR_DECODE ("stat:optimization_time", float, m_stat_optimization_time);
    ATTR_DECODE ("stat:opt_locking_time", float, m_stat_opt_locking_time);
    ATTR_DECODE ("stat:specialization_time", float, m_stat_specialization_time);
    ATTR_DECODE ("stat:total_llvm_time", float, m_stat_total_llvm_time);
    ATTR_DECODE ("stat:llvm_setup_time", float, m_stat_llvm_setup_time);
    ATTR_DECODE ("stat:llvm_irgen_time", float, m_stat_llvm_irgen_time);
    ATTR_DECODE ("stat:llvm_opt_time", float, m_stat_llvm_opt_time);
    ATTR_DECODE ("stat:llvm_jit_time", float, m_stat_llvm_jit_time);
    ATTR_DECODE ("stat:inst_merge_time", float, m_stat_inst_merge_time);
    ATTR_DECODE ("stat:getattribute_calls", long long, m_stat_getattribute_calls);
    ATTR_DECODE ("stat:get_userdata_calls", long long, m_stat_get_userdata_calls);
    ATTR_DECODE ("stat:noise_calls", long long, m_stat_noise_calls);
    ATTR_DECODE ("stat:pointcloud_searches", long long, m_stat_pointcloud_searches);
    ATTR_DECODE ("stat:pointcloud_gets", long long, m_stat_pointcloud_gets);
    ATTR_DECODE ("stat:pointcloud_writes", long long, m_stat_pointcloud_writes);
    ATTR_DECODE ("stat:pointcloud_searches_total_results", long long, m_stat_pointcloud_searches_total_results);
    ATTR_DECODE ("stat:pointcloud_max_results", int, m_stat_pointcloud_max_results);
    ATTR_DECODE ("stat:pointcloud_failures", int, m_stat_pointcloud_failures);
    ATTR_DECODE ("stat:memory_current", long long, m_stat_memory.current());
    ATTR_DECODE ("stat:memory_peak", long long, m_stat_memory.peak());
    ATTR_DECODE ("stat:mem_master_current", long long, m_stat_mem_master.current());
    ATTR_DECODE ("stat:mem_master_peak", long long, m_stat_mem_master.peak());
    ATTR_DECODE ("stat:mem_master_ops_current", long long, m_stat_mem_master_ops.current());
    ATTR_DECODE ("stat:mem_master_ops_peak", long long, m_stat_mem_master_ops.peak());
    ATTR_DECODE ("stat:mem_master_args_current", long long, m_stat_mem_master_args.current());
    ATTR_DECODE ("stat:mem_master_args_peak", long long, m_stat_mem_master_args.peak());
    ATTR_DECODE ("stat:mem_master_syms_current", long long, m_stat_mem_master_syms.current());
    ATTR_DECODE ("stat:mem_master_syms_peak", long long, m_stat_mem_master_syms.peak());
    ATTR_DECODE ("stat:mem_master_defaults_current", long long, m_stat_mem_master_defaults.current());
    ATTR_DECODE ("stat:mem_master_defaults_peak", long long, m_stat_mem_master_defaults.peak());
    ATTR_DECODE ("stat:mem_master_consts_current", long long, m_stat_mem_master_consts.current());
    ATTR_DECODE ("stat:mem_master_consts_peak", long long, m_stat_mem_master_consts.peak());
    ATTR_DECODE ("stat:mem_inst_current", long long, m_stat_mem_inst.current());
    ATTR_DECODE ("stat:mem_inst_peak", long long, m_stat_mem_inst.peak());
    ATTR_DECODE ("stat:mem_inst_syms_current", long long, m_stat_mem_inst_syms.current());
    ATTR_DECODE ("stat:mem_inst_syms_peak", long long, m_stat_mem_inst_syms.peak());
    ATTR_DECODE ("stat:mem_inst_paramvals_current", long long, m_stat_mem_inst_paramvals.current());
    ATTR_DECODE ("stat:mem_inst_paramvals_peak", long long, m_stat_mem_inst_paramvals.peak());
    ATTR_DECODE ("stat:mem_inst_connections_current", long long, m_stat_mem_inst_connections.current());
    ATTR_DECODE ("stat:mem_inst_connections_peak", long long, m_stat_mem_inst_connections.peak());

    return false;
#undef ATTR_DECODE
#undef ATTR_DECODE_STRING
}



bool
ShadingSystemImpl::attribute (ShaderGroup *group, string_view name,
                              TypeDesc type, const void *val)
{
    // No current group attributes to set
    if (! group)
        return attribute (name, type, val);
    lock_guard lock (group->m_mutex);
    if (name == "renderer_outputs" && type.basetype == TypeDesc::STRING) {
        group->m_renderer_outputs.clear ();
        for (size_t i = 0;  i < type.numelements();  ++i)
            group->m_renderer_outputs.push_back (ustring(((const char **)val)[i]));
        return true;
    }
    if (name == "entry_layers" && type.basetype == TypeDesc::STRING) {
        group->clear_entry_layers ();
        for (int i = 0;  i < (int)type.numelements();  ++i)
            group->mark_entry_layer (ustring(((const char **)val)[i]));
        return true;
    }
    if (name == "exec_repeat" && type == TypeDesc::TypeInt) {
        group->m_exec_repeat = *(const int *)val;
        return true;
    }
    if (name == "groupname" && type == TypeDesc::TypeString) {
        group->name (ustring(((const char **)val)[0]));
        return true;
    }
    return false;
}



bool
ShadingSystemImpl::getattribute (ShaderGroup *group, string_view name,
                                 TypeDesc type, void *val)
{
    if (! group)
        return false;
    if (name == "groupname" && type == TypeDesc::TypeString) {
        *(ustring *)val = group->name();
        return true;
    }
    if (name == "num_layers" && type == TypeDesc::TypeInt) {
        *(int *)val = group->nlayers();
        return true;
    }
    if (name == "layer_names" && type.basetype == TypeDesc::STRING) {
        size_t n = std::min (type.numelements(), (size_t)group->nlayers());
        for (size_t i = 0;  i < n;  ++i)
            ((ustring *)val)[i] = (*group)[i]->layername();
        return true;
    }
    if (name == "num_renderer_outputs" && type.basetype == TypeDesc::INT) {
        *(int *)val = (int) group->m_renderer_outputs.size();
        return true;
    }
    if (name == "renderer_outputs" && type.basetype == TypeDesc::STRING) {
        size_t n = std::min (type.numelements(), group->m_renderer_outputs.size());
        for (size_t i = 0;  i < n;  ++i)
            ((ustring *)val)[i] = group->m_renderer_outputs[i];
        for (size_t i = n;  i < type.numelements();  ++i)
            ((ustring *)val)[i] = ustring();
        return true;
    }
    if (name == "raytype_queries" && type.basetype == TypeDesc::INT) {
        *(int *)val = group->raytype_queries();
        return true;
    }
    if (name == "num_entry_layers" && type.basetype == TypeDesc::INT) {
        int n = 0;
        for (int i = 0;  i < group->nlayers();  ++i)
            n += group->layer(i)->entry_layer();
        *(int *)val = n;
        return true;
    }
    if (name == "entry_layers" && type.basetype == TypeDesc::STRING) {
        size_t n = 0;
        for (size_t i = 0;  i < (size_t)group->nlayers() && i < type.numelements();  ++i)
            if (group->layer(i)->entry_layer())
                ((ustring *)val)[n++] = (*group)[i]->layername();
        for (size_t i = n;  i < type.numelements();  ++i)
            ((ustring *)val)[i] = ustring();
        return true;
    }
    if (name == "num_textures_needed" && type == TypeDesc::TypeInt) {
        if (! group->optimized())
            optimize_group (*group);
        *(int *)val = (int)group->m_textures_needed.size();
        return true;
    }
    if (name == "textures_needed" && type.basetype == TypeDesc::PTR) {
        if (! group->optimized())
            optimize_group (*group);
        size_t n = group->m_textures_needed.size();
        *(ustring **)val = n ? &group->m_textures_needed[0] : NULL;
        return true;
    }
    if (name == "unknown_textures_needed" && type == TypeDesc::TypeInt) {
        if (! group->optimized())
            optimize_group (*group);
        *(int *)val = (int)group->m_unknown_textures_needed;
        return true;
    }

    if (name == "num_closures_needed" && type == TypeDesc::TypeInt) {
        if (! group->optimized())
            optimize_group (*group);
        *(int *)val = (int)group->m_closures_needed.size();
        return true;
    }
    if (name == "closures_needed" && type.basetype == TypeDesc::PTR) {
        if (! group->optimized())
            optimize_group (*group);
        size_t n = group->m_closures_needed.size();
        *(ustring **)val = n ? &group->m_closures_needed[0] : NULL;
        return true;
    }
    if (name == "unknown_closures_needed" && type == TypeDesc::TypeInt) {
        if (! group->optimized())
            optimize_group (*group);
        *(int *)val = (int)group->m_unknown_closures_needed;
        return true;
    }

    if (name == "num_globals_needed" && type == TypeDesc::TypeInt) {
        if (! group->optimized())
            optimize_group (*group);
        *(int *)val = (int)group->m_globals_needed.size();
        return true;
    }
    if (name == "globals_needed" && type.basetype == TypeDesc::PTR) {
        if (! group->optimized())
            optimize_group (*group);
        size_t n = group->m_globals_needed.size();
        *(ustring **)val = n ? &group->m_globals_needed[0] : NULL;
        return true;
    }

    if (name == "num_userdata" && type == TypeDesc::TypeInt) {
        if (! group->optimized())
            optimize_group (*group);
        *(int *)val = (int)group->m_userdata_names.size();
        return true;
    }
    if (name == "userdata_names" && type.basetype == TypeDesc::PTR) {
        if (! group->optimized())
            optimize_group (*group);
        size_t n = group->m_userdata_names.size();
        *(ustring **)val = n ? &group->m_userdata_names[0] : NULL;
        return true;
    }
    if (name == "userdata_types" && type.basetype == TypeDesc::PTR) {
        if (! group->optimized())
            optimize_group (*group);
        size_t n = group->m_userdata_types.size();
        *(TypeDesc **)val = n ? &group->m_userdata_types[0] : NULL;
        return true;
    }
    if (name == "userdata_offsets" && type.basetype == TypeDesc::PTR) {
        if (! group->optimized())
            optimize_group (*group);
        size_t n = group->m_userdata_offsets.size();
        *(int **)val = n ? &group->m_userdata_offsets[0] : NULL;
        return true;
    }
    if (name == "userdata_derivs" && type.basetype == TypeDesc::PTR) {
        if (! group->optimized())
            optimize_group (*group);
        size_t n = group->m_userdata_derivs.size();
        *(char **)val = n ? &group->m_userdata_derivs[0] : NULL;
        return true;
    }
    if (name == "pickle" && type == TypeDesc::STRING) {
        *(ustring *)val = ustring(group->serialize());
        return true;
    }

    if (name == "num_attributes_needed" && type == TypeDesc::TypeInt) {
        if (! group->optimized())
            optimize_group (*group);
        *(int *)val = (int)group->m_attributes_needed.size();
        return true;
    }
    if (name == "attributes_needed" && type.basetype == TypeDesc::PTR) {
        if (! group->optimized())
            optimize_group (*group);
        size_t n = group->m_attributes_needed.size();
        *(ustring **)val = n ? &group->m_attributes_needed[0] : NULL;
        return true;
    }
    if (name == "attribute_scopes" && type.basetype == TypeDesc::PTR) {
        if (! group->optimized())
            optimize_group (*group);
        size_t n = group->m_attribute_scopes.size();
        *(ustring **)val = n ? &group->m_attribute_scopes[0] : NULL;
        return true;
    }
    if (name == "unknown_attributes_needed" && type == TypeDesc::TypeInt) {
        if (! group->optimized())
            optimize_group (*group);
        *(int *)val = (int)group->m_unknown_attributes_needed;
        return true;
    }
    if (name == "exec_repeat" && type == TypeDesc::TypeInt) {
        *(int *)val = group->m_exec_repeat;
        return true;
    }

    return false;
}



void
ShadingSystemImpl::error (const std::string &msg) const
{
    lock_guard guard (m_errmutex);
    int n = 0;
    for (auto&& s : m_errseen) {
        if (s == msg)
            return;
        ++n;
    }
    if (n >= m_errseenmax)
        m_errseen.pop_front ();
    m_errseen.push_back (msg);
    m_err->error (msg);
}



void
ShadingSystemImpl::warning (const std::string &msg) const
{
    lock_guard guard (m_errmutex);
    int n = 0;
    for (auto&& s : m_warnseen) {
        if (s == msg)
            return;
        ++n;
    }
    if (n >= m_errseenmax)
        m_warnseen.pop_front ();
    m_warnseen.push_back (msg);
    m_err->warning (msg);
}



void
ShadingSystemImpl::info (const std::string &msg) const
{
    lock_guard guard (m_errmutex);
    m_err->info (msg);
}



void
ShadingSystemImpl::message (const std::string &msg) const
{
    lock_guard guard (m_errmutex);
    m_err->message (msg);
}



void
ShadingSystemImpl::pointcloud_stats (int search, int get, int results,
                                     int writes)
{
    spin_lock lock (m_stat_mutex);
    m_stat_pointcloud_searches += search;
    m_stat_pointcloud_gets += get;
    m_stat_pointcloud_searches_total_results += results;
    if (search && ! results)
        ++m_stat_pointcloud_failures;
    m_stat_pointcloud_max_results = std::max (m_stat_pointcloud_max_results,
                                              results);
    m_stat_pointcloud_writes += writes;
}



namespace {
typedef std::pair<ustring,long long> GroupTimeVal;
struct group_time_compare { // So looking forward to C++11 lambdas!
    bool operator() (const GroupTimeVal &a, const GroupTimeVal &b) {
        return a.second > b.second;
    }
};
}



std::string
ShadingSystemImpl::getstats (int level) const
{
    if (level <= 0)
        return "";
    std::ostringstream out;
    out << "OSL ShadingSystem statistics (" << (void*)this;
    out << ") ver " << OSL_LIBRARY_VERSION_STRING
        << ", LLVM " << OSL_LLVM_FULL_VERSION << "\n";
    if (m_stat_shaders_requested == 0) {
        out << "  No shaders requested\n";
        return out.str();
    }

    std::string opt;
#define BOOLOPT(name) opt += Strutil::format(#name "=%d ", m_##name)
#define INTOPT(name) opt += Strutil::format(#name "=%d ", m_##name)
#define STROPT(name) if (m_##name.size()) opt += Strutil::format(#name "=\"%s\" ", m_##name)
    INTOPT (optimize);
    INTOPT (llvm_optimize);
    INTOPT (llvm_orcjit);
    INTOPT (debug);
    INTOPT (profile);
    INTOPT (llvm_debug);
    BOOLOPT (llvm_debug_layers);
    BOOLOPT (llvm_debug_ops);
    BOOLOPT (lazylayers);
    BOOLOPT (lazyglobals);
    BOOLOPT (lazyunconnected);
    BOOLOPT (lazy_userdata);
    BOOLOPT (userdata_isconnected);
    BOOLOPT (clearmemory);
    BOOLOPT (debugnan);
    BOOLOPT (debug_uninit);
    BOOLOPT (lockgeom_default);
    BOOLOPT (strict_messages);
    BOOLOPT (range_checking);
    BOOLOPT (greedyjit);
    BOOLOPT (countlayerexecs);
    BOOLOPT (opt_simplify_param);
    BOOLOPT (opt_constant_fold);
    BOOLOPT (opt_stale_assign);
    BOOLOPT (opt_elide_useless_ops);
    BOOLOPT (opt_elide_unconnected_outputs);
    BOOLOPT (opt_peephole);
    BOOLOPT (opt_coalesce_temps);
    BOOLOPT (opt_assign);
    BOOLOPT (opt_mix);
    INTOPT  (opt_merge_instances);
    BOOLOPT (opt_merge_instances_with_userdata);
    BOOLOPT (opt_fold_getattribute);
    BOOLOPT (opt_middleman);
    BOOLOPT (opt_texture_handle);
    BOOLOPT (opt_seed_bblock_aliases);
    INTOPT  (opt_passes);
    INTOPT (no_noise);
    INTOPT (no_pointcloud);
    INTOPT (force_derivs);
    INTOPT (exec_repeat);
    STROPT (debug_groupname);
    STROPT (debug_layername);
    STROPT (archive_groupname);
    STROPT (archive_filename);
#undef BOOLOPT
#undef INTOPT
#undef STROPT
    out << "  Options:  " << Strutil::wordwrap(opt, 75, 12) << "\n";

    out << "  Shaders:\n";
    out << "    Requested: " << m_stat_shaders_requested << "\n";
    out << "    Loaded:    " << m_stat_shaders_loaded << "\n";
    out << "    Masters:   " << m_stat_shaders_loaded << "\n";
    out << "    Instances: " << m_stat_instances << "\n";
    out << "  Time loading masters: "
        << Strutil::timeintervalformat (m_stat_master_load_time, 2) << "\n";
    out << "  Shading groups:   " << m_stat_groups << "\n";
    out << "    Total instances in all groups: " << m_stat_groupinstances << "\n";
    float iperg = (float)m_stat_groupinstances/std::max(m_stat_groups,1);
    out << "    Avg instances per group: "
        << Strutil::format ("%.1f", iperg) << "\n";
    out << "  Shading contexts: " << m_stat_contexts << "\n";
    if (m_countlayerexecs)
        out << "  Total layers executed: " << m_stat_layers_executed << "\n";

#if 0
    long long totalexec = m_layers_executed_uncond + m_layers_executed_lazy +
                          m_layers_executed_never;
    out << Strutil::format ("  Total layers run: %10lld\n", totalexec);
    double inv_totalexec = 1.0 / std::max (totalexec, 1LL);  // prevent div by 0
    out << Strutil::format ("    Unconditional:  %10lld  (%.1f%%)\n",
                            (long long)m_layers_executed_uncond,
                            (100.0*m_layers_executed_uncond) * inv_totalexec);
    out << Strutil::format ("    On demand:      %10lld  (%.1f%%)\n",
                            (long long)m_layers_executed_lazy,
                            (100.0*m_layers_executed_lazy) * inv_totalexec);
    out << Strutil::format ("    Skipped:        %10lld  (%.1f%%)\n",
                            (long long)m_layers_executed_never,
                            (100.0*m_layers_executed_never) * inv_totalexec);

#endif

    out << "  Compiled " << m_stat_groups_compiled << " groups, "
        << m_stat_instances_compiled << " instances\n";
    out << "  Merged " << (m_stat_merged_inst+m_stat_merged_inst_opt)
        << " instances (" << m_stat_merged_inst << " initial, "
        << m_stat_merged_inst_opt << " after opt) in "
        << Strutil::timeintervalformat (m_stat_inst_merge_time, 2) << "\n";
    if (m_stat_instances_compiled > 0)
        out << "  After optimization, " << m_stat_empty_instances
            << " empty instances ("
            << (int)(100.0f*m_stat_empty_instances/m_stat_instances_compiled) << "%)\n";
    if (m_stat_groups_compiled > 0)
        out << "  After optimization, " << m_stat_empty_groups << " empty groups ("
            << (int)(100.0f*m_stat_empty_groups/m_stat_groups_compiled)<< "%)\n";
    if (m_stat_instances_compiled > 0 || m_stat_groups_compiled > 0) {
        out << Strutil::format ("  Optimized %llu ops to %llu (%.1f%%)\n",
                                (long long)m_stat_preopt_ops,
                                (long long)m_stat_postopt_ops,
                                100.0*(double(m_stat_postopt_ops)/double(std::max(1,(int)m_stat_preopt_ops))-1.0));
        out << Strutil::format ("  Optimized %llu symbols to %llu (%.1f%%)\n",
                                (long long)m_stat_preopt_syms,
                                (long long)m_stat_postopt_syms,
                                100.0*(double(m_stat_postopt_syms)/double(std::max(1,(int)m_stat_preopt_syms))-1.0));
    }
    out << Strutil::format ("  Constant connections eliminated: %d\n",
                            (int)m_stat_const_connections);
    out << Strutil::format ("  Global connections eliminated: %d\n",
                            (int)m_stat_global_connections);
    out << Strutil::format ("  Middlemen eliminated: %d\n",
                            (int)m_stat_middlemen_eliminated);
    out << Strutil::format ("  Derivatives needed on %d / %d symbols (%.1f%%)\n",
                            (int)m_stat_syms_with_derivs, (int)m_stat_postopt_syms,
                            (100.0*(int)m_stat_syms_with_derivs)/std::max((int)m_stat_postopt_syms,1));
    out << "  Runtime optimization cost: "
        << Strutil::timeintervalformat (m_stat_optimization_time, 2) << "\n";
    out << "    locking:                   "
        << Strutil::timeintervalformat (m_stat_opt_locking_time, 2) << "\n";
    out << "    runtime specialization:    "
        << Strutil::timeintervalformat (m_stat_specialization_time, 2) << "\n";
    if (m_stat_total_llvm_time > 0.0) {
        out << "    LLVM setup:                "
            << Strutil::timeintervalformat (m_stat_llvm_setup_time, 2) << "\n";
        out << "    LLVM IR gen:               "
            << Strutil::timeintervalformat (m_stat_llvm_irgen_time, 2) << "\n";
        out << "    LLVM optimize:             "
            << Strutil::timeintervalformat (m_stat_llvm_opt_time, 2) << "\n";
        out << "    LLVM JIT:                  "
            << Strutil::timeintervalformat (m_stat_llvm_jit_time, 2) << "\n";
    }

    out << "  Texture calls compiled: "
        << (int)m_stat_tex_calls_codegened
        << " (" << (int)m_stat_tex_calls_as_handles << " used handles)\n";
    out << "  Regex's compiled: " << m_stat_regexes << "\n";
    out << "  Largest generated function local memory size: "
        << m_stat_max_llvm_local_mem/1024 << " KB\n";
    if (m_stat_getattribute_calls) {
        out << "  getattribute calls: " << m_stat_getattribute_calls << " ("
            << Strutil::timeintervalformat (m_stat_getattribute_time, 2) << ")\n";
        out << "     (fail time "
            << Strutil::timeintervalformat (m_stat_getattribute_fail_time, 2) << ")\n";
    }
    out << "  Number of get_userdata calls: " << m_stat_get_userdata_calls << "\n";
    if (profile() > 1)
        out << "  Number of noise calls: " << m_stat_noise_calls << "\n";
    if (m_stat_pointcloud_searches || m_stat_pointcloud_writes) {
        out << "  Pointcloud operations:\n";
        out << "    pointcloud_search calls: " << m_stat_pointcloud_searches << "\n";
        out << "      max query results: " << m_stat_pointcloud_max_results << "\n";
        double avg = m_stat_pointcloud_searches ?
            (double)m_stat_pointcloud_searches_total_results/(double)m_stat_pointcloud_searches : 0.0;
        out << "      average query results: " << Strutil::format ("%.1f", avg) << "\n";
        out << "      failures: " << m_stat_pointcloud_failures << "\n";
        out << "    pointcloud_get calls: " << m_stat_pointcloud_gets << "\n";
        out << "    pointcloud_write calls: " << m_stat_pointcloud_writes << "\n";
    }
    out << "  Memory total: " << m_stat_memory.memstat() << '\n';
    out << "    Master memory: " << m_stat_mem_master.memstat() << '\n';
    out << "        Master ops:            " << m_stat_mem_master_ops.memstat() << '\n';
    out << "        Master args:           " << m_stat_mem_master_args.memstat() << '\n';
    out << "        Master syms:           " << m_stat_mem_master_syms.memstat() << '\n';
    out << "        Master defaults:       " << m_stat_mem_master_defaults.memstat() << '\n';
    out << "        Master consts:         " << m_stat_mem_master_consts.memstat() << '\n';
    out << "    Instance memory: " << m_stat_mem_inst.memstat() << '\n';
    out << "        Instance syms:         " << m_stat_mem_inst_syms.memstat() << '\n';
    out << "        Instance param values: " << m_stat_mem_inst_paramvals.memstat() << '\n';
    out << "        Instance connections:  " << m_stat_mem_inst_connections.memstat() << '\n';

    size_t jitmem = LLVM_Util::total_jit_memory_held();
    out << "    LLVM JIT memory: " << Strutil::memformat(jitmem) << '\n';

    if (m_profile) {
        out << "  Execution profile:\n";
        out << "    Total shader execution time: "
            << Strutil::timeintervalformat(OIIO::Timer::seconds(m_stat_total_shading_time_ticks), 2)
            << " (sum of all threads)\n";
        // Account for times of any groups that haven't yet been destroyed
        {
            spin_lock lock (m_all_shader_groups_mutex);
            for (size_t i = 0, e = m_all_shader_groups.size(); i < e; ++i) {
                if (ShaderGroupRef g = m_all_shader_groups[i].lock()) {
                    long long ticks = g->m_stat_total_shading_time_ticks;
                    m_group_profile_times[g->name()] += ticks;
                    g->m_stat_total_shading_time_ticks -= ticks;
                }
            }
        }
        {
            spin_lock lock (m_stat_mutex);
            std::vector<GroupTimeVal> grouptimes;
            for (std::map<ustring,long long>::const_iterator m = m_group_profile_times.begin();
                 m != m_group_profile_times.end(); ++m) {
                grouptimes.push_back (GroupTimeVal(m->first, m->second));
            }
            std::sort (grouptimes.begin(), grouptimes.end(), group_time_compare());
            if (grouptimes.size() > 5)
                grouptimes.resize (5);
            if (grouptimes.size())
                out << "    Most expensive shader groups:\n";
            for (std::vector<GroupTimeVal>::const_iterator i = grouptimes.begin();
                     i != grouptimes.end(); ++i) {
                out << "      " << Strutil::timeintervalformat(OIIO::Timer::seconds(i->second),2) 
                    << ' ' << (i->first.size() ? i->first.c_str() : "<unnamed group>") << "\n";
            }
        }

    }

    return out.str();
}



void
ShadingSystemImpl::printstats () const
{
    if (m_statslevel == 0)
        return;
    m_err->message (getstats (m_statslevel));
}



bool
ShadingSystemImpl::Parameter (string_view name, TypeDesc t, const void *val,
                              bool lockgeom)
{
    // We work very hard not to do extra copies of the data.  First,
    // grow the pending list by one (empty) slot...
    m_pending_params.grow();
    // ...then initialize it in place
    m_pending_params.back().init (name, t, 1, val);
    // If we have a possible geometric override (lockgeom=false), set the
    // param's interpolation to VERTEX rather than the default CONSTANT.
    if (lockgeom == false)
        m_pending_params.back().interp (OIIO::ParamValue::INTERP_VERTEX);
    return true;
}



bool
ShadingSystemImpl::Parameter (string_view name, TypeDesc t, const void *val)
{
    return Parameter (name, t, val, true);
}



ShaderGroupRef
ShadingSystemImpl::ShaderGroupBegin (string_view groupname)
{
    if (m_in_group) {
        error ("Nested ShaderGroupBegin() calls");
        return ShaderGroupRef();
    }
    m_in_group = true;
    m_group_use = ShadUseUnknown;
    m_curgroup.reset (new ShaderGroup(groupname));
    m_curgroup->m_exec_repeat = m_exec_repeat;
    return m_curgroup;
}



bool
ShadingSystemImpl::ShaderGroupEnd (void)
{
    if (! m_in_group) {
        error ("ShaderGroupEnd() was called without ShaderGroupBegin()");
        return false;
    }

    // Mark the layers that can be run lazily
    if (m_group_use != ShadUseUnknown) {
        int nlayers = m_curgroup->nlayers ();
        for (int layer = 0;  layer < nlayers;  ++layer) {
            ShaderInstance *inst = (*m_curgroup)[layer];
            if (! inst)
                continue;
            inst->last_layer (layer == nlayers-1);
        }

        // Merge instances now if they really want it bad, otherwise wait
        // until we optimize the group.
        if (m_opt_merge_instances >= 2)
            merge_instances (*m_curgroup);
    }

    // Merge the raytype_queries of all the individual layers
    m_curgroup->m_raytype_queries = 0;
    for (int layer = 0, n = m_curgroup->nlayers();  layer < n;  ++layer) {
        ASSERT ((*m_curgroup)[layer]);
        if (ShaderInstance *inst = (*m_curgroup)[layer])
            m_curgroup->m_raytype_queries |= inst->master()->raytype_queries();
    }
    // std::cout << "Group " << m_curgroup->name() << " ray query bits "
    //         << m_curgroup->m_raytype_queries << "\n";

    {
        // Record the group in the SS's census of all extant groups
        spin_lock lock (m_all_shader_groups_mutex);
        m_all_shader_groups.push_back (m_curgroup);
        ++m_groups_to_compile_count;
    }

    m_in_group = false;
    m_group_use = ShadUseUnknown;

    ustring groupname = m_curgroup->name();
    if (groupname.size() && groupname == m_archive_groupname) {
        std::string filename = m_archive_filename.string();
        if (! filename.size())
            filename = OIIO::Filesystem::filename (groupname.string()) + ".tar.gz";
        archive_shadergroup (m_curgroup.get(), filename);
    }
    return true;
}



bool
ShadingSystemImpl::Shader (string_view shaderusage,
                           string_view shadername,
                           string_view layername)
{
    // Make sure we have a current attrib state
    bool singleton = (! m_curgroup);
    if (singleton)
        ShaderGroupBegin ("");

    ShaderMaster::ref master = loadshader (shadername);
    if (! master) {
        error ("Could not find shader \"%s\"", shadername);
        return false;
    }

    ShaderUse use = shaderuse_from_name (shaderusage);
    if (use == ShadUseUnknown) {
        error ("Unknown shader usage \"%s\"", shaderusage);
        return false;
    }

    ShaderInstanceRef instance (new ShaderInstance (master, layername));
    instance->parameters (m_pending_params);
    m_pending_params.clear ();

    if (singleton || m_group_use == ShadUseUnknown) {
        // A singleton, or the first in a group
        m_curgroup->clear ();
        m_stat_groups += 1;
    }
    if (! singleton) {
        if (m_group_use == ShadUseUnknown) {  // First shader in group
            m_group_use = use;
        } else if (use != m_group_use) {
            error ("Shader usage \"%s\" does not match current group (%s)",
                   shaderusage, shaderusename (m_group_use));
            return false;
        }
    }

    m_curgroup->append (instance);
    m_stat_groupinstances += 1;

    // FIXME -- check for duplicate layer name within the group?

    return true;
}



bool
ShadingSystemImpl::ConnectShaders (string_view srclayer, string_view srcparam,
                                   string_view dstlayer, string_view dstparam)
{
    // Basic sanity checks -- make sure it's a legal time to call
    // ConnectShaders, and that the layer and parameter names are not empty.
    if (! m_in_group) {
        error ("ConnectShaders can only be called within ShaderGroupBegin/End");
        return false;
    }
    if (! srclayer.size() || ! srcparam.size()) {
        error ("ConnectShaders: badly formed source layer/parameter");
        return false;
    }
    if (! dstlayer.size() || ! dstparam.size()) {
        error ("ConnectShaders: badly formed destination layer/parameter");
        return false;
    }

    // Decode the layers, finding the indices within our group and
    // pointers to the instances.  Error and return if they are not found,
    // or if it's not connecting an earlier src to a later dst.
    ShaderInstance *srcinst, *dstinst;
    int srcinstindex = find_named_layer_in_group (ustring(srclayer), srcinst);
    int dstinstindex = find_named_layer_in_group (ustring(dstlayer), dstinst);
    if (! srcinst) {
        error ("ConnectShaders: source layer \"%s\" not found", srclayer);
        return false;
    }
    if (! dstinst) {
        error ("ConnectShaders: destination layer \"%s\" not found", dstlayer);
        return false;
    }
    if (dstinstindex <= srcinstindex) {
        error ("ConnectShaders: destination layer must follow source layer (tried to connect %s.%s -> %s.%s)\n", srclayer, srcparam, dstlayer, dstparam);
        return false;
    }

    // Decode the parameter names, find their symbols in their
    // respective layers, and also decode requrest to attach specific
    // array elements or color/vector channels.
    ConnectedParam srccon = decode_connected_param(srcparam, srclayer, srcinst);
    ConnectedParam dstcon = decode_connected_param(dstparam, dstlayer, dstinst);
    if (! (srccon.valid() && dstcon.valid())) {
        if (connection_error())
            error ("ConnectShaders: cannot connect a %s (%s) to a %s (%s), invalid connection",
                   srccon.type, srcparam, dstcon.type, dstparam);
        else
            warning ("ConnectShaders: cannot connect a %s (%s) to a %s (%s), invalid connection",
                     srccon.type, srcparam, dstcon.type, dstparam);
        return false;
    }

    if (srccon.type.is_structure() && dstcon.type.is_structure() &&
            equivalent (srccon.type, dstcon.type)) {
        // If the connection is whole struct-to-struct (and they are
        // structs with equivalent data layout), implement it underneath
        // as connections between their respective fields.
        StructSpec *srcstruct = srccon.type.structspec();
        StructSpec *dststruct = dstcon.type.structspec();
        for (size_t i = 0;  i < (size_t)srcstruct->numfields();  ++i) {
            std::string s = Strutil::format("%s.%s", srcparam, srcstruct->field(i).name);
            std::string d = Strutil::format("%s.%s", dstparam, dststruct->field(i).name);
            ConnectShaders (srclayer, s, dstlayer, d);
        }
        return true;
    }

    if (! assignable (dstcon.type, srccon.type)) {
        if (connection_error())
            error ("ConnectShaders: cannot connect a %s (%s) to a %s (%s)",
                   srccon.type.c_str(), srcparam, dstcon.type.c_str(), dstparam);
        else
            warning ("ConnectShaders: cannot connect a %s (%s) to a %s (%s)",
                     srccon.type.c_str(), srcparam, dstcon.type.c_str(), dstparam);
        return false;
    }

    dstinst->add_connection (srcinstindex, srccon, dstcon);
    dstinst->instoverride(dstcon.param)->valuesource (Symbol::ConnectedVal);
    srcinst->instoverride(srccon.param)->connected_down (true);
    srcinst->outgoing_connections (true);

    // if (debug())
    //     message ("ConnectShaders %s %s -> %s %s\n",
    //              srclayer, srcparam, dstlayer, dstparam);

    return true;
}



ShaderGroupRef
ShadingSystemImpl::ShaderGroupBegin (string_view groupname,
                                     string_view usage,
                                     string_view groupspec)
{
    ShaderGroupRef g = ShaderGroupBegin (groupname);
    bool err = false;
    std::string errdesc;
    std::vector<int> intvals;
    std::vector<float> floatvals;
    std::vector<ustring> stringvals;
    string_view p = groupspec;   // parse view
    // std::cout << "!!!!!\n---\n" << groupspec << "\n---\n\n";
    while (p.size()) {
        Strutil::skip_whitespace (p);
        if (! p.size())
            break;
        while (Strutil::parse_char (p, ';'))  // skip blank statements
            ;
        string_view keyword = Strutil::parse_word (p);

        if (keyword == "shader") {
            string_view shadername = Strutil::parse_identifier (p);
            Strutil::skip_whitespace (p);
            string_view layername = Strutil::parse_until (p, " \t\r\n,;");
            Shader (usage, shadername, layername);
            Strutil::parse_char (p, ';') || Strutil::parse_char (p, ',');
            Strutil::skip_whitespace (p);
            continue;
        }

        if (keyword == "connect") {
            Strutil::skip_whitespace (p);
            string_view lay1 = Strutil::parse_until (p, " \t\r\n.");
            Strutil::parse_char (p, '.');
            string_view param1 = Strutil::parse_until (p, " \t\r\n,;");
            Strutil::skip_whitespace (p);
            string_view lay2 = Strutil::parse_until (p, " \t\r\n.");
            Strutil::parse_char (p, '.');
            string_view param2 = Strutil::parse_until (p, " \t\r\n,;");
            ConnectShaders (lay1, param1, lay2, param2);
            Strutil::parse_char (p, ';') || Strutil::parse_char (p, ',');
            Strutil::skip_whitespace (p);
            continue;
        }

        // Remaining case -- it should be declaring a parameter.
        string_view typestring;
        if (keyword == "param") {
            typestring = Strutil::parse_word (p);
        } else if (TypeDesc(keyword.str().c_str()) != TypeDesc::UNKNOWN) {
            // compatibility: let the 'param' keyword be optional, if it's
            // obvious that it's a type name.
            typestring = keyword;
        } else {
            err = true;
            errdesc = Strutil::format ("Unknown statement (expected 'param', "
                                       "'shader', or 'connect'): \"%s\"",
                                       keyword);
            break;
        }
        TypeDesc type;
        if (typestring == "int")
            type = TypeDesc::TypeInt;
        else if (typestring == "float")
            type = TypeDesc::TypeFloat;
        else if (typestring == "color")
            type = TypeDesc::TypeColor;
        else if (typestring == "point")
            type = TypeDesc::TypePoint;
        else if (typestring == "vector")
            type = TypeDesc::TypeVector;
        else if (typestring == "normal")
            type = TypeDesc::TypeNormal;
        else if (typestring == "matrix")
            type = TypeDesc::TypeMatrix;
        else if (typestring == "string")
            type = TypeDesc::TypeString;
        else {
            err = true;
            errdesc = Strutil::format ("Unknown type: %s", typestring);
            break;  // error
        }
        if (Strutil::parse_char (p, '[')) {
            int arraylen = -1;
            Strutil::parse_int (p, arraylen);
            Strutil::parse_char (p, ']');
            type.arraylen = arraylen;
        }
        std::string paramname_string;
        while (1) {
            paramname_string += Strutil::parse_identifier (p);
            Strutil::skip_whitespace (p);
            if (Strutil::parse_char (p, '.')) {
                paramname_string += ".";
            } else {
                break;
            }
        }
        string_view paramname (paramname_string);
        int lockgeom = true;
        // For speed, reserve space. Note that for "unsized" arrays, we only
        // preallocate 1 slot and let it grow as needed. That's ok. For
        // everything else, we will reserve the right amount up front.
        int vals_to_preallocate = type.is_unsized_array()
                                ? 1 : type.numelements() * type.aggregate;
        // Stop parsing values when we hit the limit based on the
        // declaration.
        int max_vals = type.is_unsized_array() ? 1<<28 : vals_to_preallocate;
        if (type.basetype == TypeDesc::INT) {
            intvals.clear ();
            intvals.reserve (vals_to_preallocate);
            int i;
            for (i = 0; i < max_vals; ++i) {
                int val = 0;
                if (Strutil::parse_int (p, val))
                    intvals.push_back (val);
                else
                    break;
            }
            if (type.is_unsized_array()) {
                // For unsized arrays, now set the size based on how many
                // values we actually read.
                type.arraylen = std::max (1, i/type.aggregate);
            }
            // Zero-pad if we parsed fewer values than we needed
            intvals.resize (type.numelements()*type.aggregate, 0);
            ASSERT (int(type.numelements())*type.aggregate == int(intvals.size()));
        } else if (type.basetype == TypeDesc::FLOAT) {
            floatvals.clear ();
            floatvals.reserve (vals_to_preallocate);
            int i;
            for (i = 0; i < max_vals; ++i) {
                float val = 0;
                if (Strutil::parse_float (p, val))
                    floatvals.push_back (val);
                else
                    break;
            }
            if (type.is_unsized_array()) {
                // For unsized arrays, now set the size based on how many
                // values we actually read.
                type.arraylen = std::max (1, i/type.aggregate);
            }
            // Zero-pad if we parsed fewer values than we needed
            floatvals.resize (type.numelements()*type.aggregate, 0);
            ASSERT (int(type.numelements())*type.aggregate == int(floatvals.size()));
        } else if (type.basetype == TypeDesc::STRING) {
            stringvals.clear ();
            stringvals.reserve (vals_to_preallocate);
            int i;
            for (i = 0; i < max_vals; ++i) {
                std::string unescaped;
                string_view s;
                Strutil::skip_whitespace (p);
                if (p.size() && p[0] == '\"') {
                    if (! Strutil::parse_string (p, s))
                        break;
                    unescaped = Strutil::unescape_chars (s);
                    s = unescaped;
                }
                else {
                    s = Strutil::parse_until (p, " \t\r\n;");
                    if (s.size() == 0)
                        break;
                }
                stringvals.push_back (ustring(s));
            }
            if (type.is_unsized_array()) {
                // For unsized arrays, now set the size based on how many
                // values we actually read.
                type.arraylen = std::max (1, i/type.aggregate);
            }
            // Zero-pad if we parsed fewer values than we needed
            stringvals.resize (type.numelements()*type.aggregate, ustring());
            ASSERT (int(type.numelements())*type.aggregate == int(stringvals.size()));
        }

        if (Strutil::parse_prefix (p, "[[")) {  // hints
            do {
                Strutil::skip_whitespace (p);
                string_view hint_typename = Strutil::parse_word (p);
                string_view hint_name = Strutil::parse_identifier (p);
                TypeDesc hint_type (hint_typename.str().c_str());
                if (! hint_name.size() || hint_type == TypeDesc::UNKNOWN) {
                    err = true;
                    errdesc = "malformed hint";
                    break;
                }
                if (! Strutil::parse_char (p, '=')) {
                    err = true;
                    errdesc = "hint expected value";
                    break;
                }
                if (hint_name == "lockgeom" && hint_type == TypeDesc::INT) {
                    if (! Strutil::parse_int (p, lockgeom)) {
                        err = true;
                        errdesc = Strutil::format ("hint %s expected int value", hint_name);
                        break;
                    }
                } else {
                    err = true;
                    errdesc = Strutil::format ("unknown hint '%s %s'",
                                               hint_type, hint_name);
                    break;
                }
            } while (Strutil::parse_char (p, ','));
            if (err)
                break;
            if (! Strutil::parse_prefix (p, "]]")) {
                err = true;
                errdesc = "malformed hint";
                break;
            }
        }

        if (type.basetype == TypeDesc::INT) {
            Parameter (paramname, type, &intvals[0], lockgeom);
        } else if (type.basetype == TypeDesc::FLOAT) {
            Parameter (paramname, type, &floatvals[0], lockgeom);
        } else if (type.basetype == TypeDesc::STRING) {
            Parameter (paramname, type, &stringvals[0], lockgeom);
        }

        Strutil::skip_whitespace (p);
        if (! p.size())
            break;

        if (Strutil::parse_char (p, ';') || Strutil::parse_char (p, ','))
            continue;  // next command

        Strutil::parse_until_char (p, ';');
        if (! Strutil::parse_char (p, ';')) {
            err = true;
            errdesc = "semicolon expected";
        }
    }

    if (err) {
        if (! groupname.size())
            groupname = "<unknown>";
        size_t offset = p.data() - groupspec.data();
        size_t begin_stmt = std::min (groupspec.find_last_of (';', offset),
                                      groupspec.find_last_of (',', offset));
        size_t end_stmt = groupspec.find_first_of (';', begin_stmt+1);
        string_view statement = groupspec.substr (begin_stmt+1, end_stmt-begin_stmt);
        error ("ShaderGroupBegin: error parsing group description: %s\n"
               "        group: \"%s\"\n"
               "        problem might be here: %s\n",
               errdesc, groupname, statement);
        if (debug())
            info ("Broken group was:\n---%s\n---\n", groupspec);
        return ShaderGroupRef();
    }

    return g;
}



std::string
ShadingSystemImpl::serialize_group (ShaderGroup *group)
{
    return group->serialize ();
}



bool
ShadingSystemImpl::ReParameter (ShaderGroup &group, string_view layername_,
                                string_view paramname,
                                TypeDesc type, const void *val)
{
    // Find the named layer
    ustring layername (layername_);
    ShaderInstance *layer = NULL;
    for (int i = 0, e = group.nlayers();  i < e;  ++i) {
        if (group[i]->layername() == layername) {
            layer = group[i];
            break;
        }
    }
    if (! layer)
        return false;   // could not find the named layer

    // Find the named parameter within the layer
    int paramindex = layer->findparam (ustring(paramname));
    if (paramindex < 0)
        return false;   // could not find the named parameter
    Symbol *sym = layer->symbol (paramindex);
    ASSERT (sym != NULL);

    // Check for mismatch versus previously-declared type
    if (!equivalent(sym->typespec(), type))
        return false;

    // Can't change param value if the group has already been optimized,
    // unless that parameter is marked lockgeom=0.
    if (group.optimized() && sym->lockgeom())
        return false;

    // Do the deed
    memcpy (sym->data(), val, type.size());
    return true;
}



PerThreadInfo *
ShadingSystemImpl::create_thread_info()
{
    return new PerThreadInfo;
}



void
ShadingSystemImpl::destroy_thread_info (PerThreadInfo *threadinfo)
{
    delete threadinfo;
}



ShadingContext *
ShadingSystemImpl::get_context (PerThreadInfo *threadinfo,
                                TextureSystem::Perthread *texture_threadinfo)
{
    if (! threadinfo)
        threadinfo = get_perthread_info ();
    ShadingContext *ctx = threadinfo->context_pool.empty()
                          ? new ShadingContext (*this, threadinfo)
                          : threadinfo->pop_context ();
    ctx->texture_thread_info (texture_threadinfo);
    return ctx;
}



void
ShadingSystemImpl::release_context (ShadingContext *ctx)
{
    if (! ctx)
        return;
    ctx->process_errors ();
    ctx->thread_info()->context_pool.push (ctx);
}



bool
ShadingSystemImpl::execute (ShadingContext *ctx, ShaderGroup &group,
                            ShaderGlobals &ssg, bool run)
{
    bool free_context = false;
    if (! ctx) {
        ctx = get_context();
        free_context = true;
    }
    bool result = ctx->execute (group, ssg, run);
    if (free_context)
        release_context (ctx);
    return result;
}



const void *
ShadingSystemImpl::get_symbol (ShadingContext &ctx, ustring layername,
                               ustring symbolname, TypeDesc &type)
{
    const Symbol *sym = ctx.symbol (layername, symbolname);
    if (sym) {
        type = sym->typespec().simpletype();
        return ctx.symbol_data (*sym);
    } else {
        return NULL;
    }
}



int
ShadingSystemImpl::find_named_layer_in_group (ustring layername,
                                              ShaderInstance * &inst)
{
    inst = NULL;
    if (m_group_use >= ShadUseUnknown)
        return -1;
    ShaderGroup &group (*m_curgroup);
    for (int i = 0;  i < group.nlayers();  ++i) {
        if (group[i]->layername() == layername) {
            inst = group[i];
            return i;
        }
    }
    return -1;
}



ConnectedParam
ShadingSystemImpl::decode_connected_param (string_view connectionname,
                                   string_view layername, ShaderInstance *inst)
{
    ConnectedParam c;  // initializes to "invalid"

    // Look for a bracket in the "parameter name"
    size_t bracketpos = connectionname.find ('[');
    const char *bracket = bracketpos == string_view::npos ? NULL
                                   : connectionname.data()+bracketpos;
    // Grab just the part of the param name up to the bracket
    ustring param (connectionname, 0, bracketpos);

    // Search for the param with that name, fail if not found
    c.param = inst->findsymbol (param);
    if (c.param < 0) {
        if (connection_error())
            error ("ConnectShaders: \"%s\" is not a parameter or global of layer \"%s\" (shader \"%s\")",
                   param.c_str(), layername, inst->shadername().c_str());
        else
            warning ("ConnectShaders: \"%s\" is not a parameter or global of layer \"%s\" (shader \"%s\")",
                     param.c_str(), layername, inst->shadername().c_str());
        return c;
    }

    const Symbol *sym = inst->mastersymbol (c.param);
    ASSERT (sym);

    // Only params, output params, and globals are legal for connections
    if (! (sym->symtype() == SymTypeParam ||
           sym->symtype() == SymTypeOutputParam ||
           sym->symtype() == SymTypeGlobal)) {
        error ("ConnectShaders: \"%s\" is not a parameter or global of layer \"%s\" (shader \"%s\")",
               param.c_str(), layername, inst->shadername().c_str());
        c.param = -1;  // mark as invalid
        return c;
    }

    c.type = sym->typespec();

    if (bracket && c.type.is_array()) {
        // There was at least one set of brackets that appears to be
        // selecting an array element.
        c.arrayindex = atoi (bracket+1);
        if (c.arrayindex >= c.type.arraylength()) {
            error ("ConnectShaders: cannot request array element %s from a %s",
                   connectionname, c.type.c_str());
            c.arrayindex = c.type.arraylength() - 1;  // clamp it
        }
        c.type.make_array (0);              // chop to the element type
        bracket = strchr (bracket+1, '[');  // skip to next bracket
    }

    if (bracket && ! c.type.is_closure() &&
            c.type.aggregate() != TypeDesc::SCALAR) {
        // There was at least one set of brackets that appears to be
        // selecting a color/vector component.
        c.channel = atoi (bracket+1);
        if (c.channel >= (int)c.type.aggregate()) {
            error ("ConnectShaders: cannot request component %s from a %s",
                   connectionname, c.type.c_str());
            c.channel = (int)c.type.aggregate() - 1;  // clamp it
        }
        // chop to just the scalar part
        c.type = TypeSpec ((TypeDesc::BASETYPE)c.type.simpletype().basetype);
        bracket = strchr (bracket+1, '[');     // skip to next bracket
    }

    // Deal with left over brackets
    if (bracket) {
        // Still a leftover bracket, no idea what to do about that
        error ("ConnectShaders: don't know how to connect '%s' when \"%s\" is a \"%s\"",
               connectionname, param.c_str(), c.type.c_str());
        c.param = -1;  // mark as invalid
    }
    return c;
}



int
ShadingSystemImpl::raytype_bit (ustring name)
{
    for (size_t i = 0, e = m_raytypes.size();  i < e;  ++i)
        if (name == m_raytypes[i])
            return (1 << i);
    return 0;  // not found
}



bool
ShadingSystemImpl::is_renderer_output (ustring layername, ustring paramname,
                                       ShaderGroup *group) const
{
    if (group) {
        const std::vector<ustring> &aovs (group->m_renderer_outputs);
        if (std::find (aovs.begin(), aovs.end(), paramname) != aovs.end())
            return true;
        // Try "layer.name"
        ustring name2 = ustring::format ("%s.%s", layername, paramname);
        if (std::find (aovs.begin(), aovs.end(), name2) != aovs.end())
            return true;
    }
    const std::vector<ustring> &aovs (m_renderer_outputs);
    if (std::find (aovs.begin(), aovs.end(), paramname) != aovs.end())
        return true;
    ustring name2 = ustring::format ("%s.%s", layername, paramname);
    if (std::find (aovs.begin(), aovs.end(), name2) != aovs.end())
        return true;
    return false;
}



void
ShadingSystemImpl::group_post_jit_cleanup (ShaderGroup &group)
{
    // Once we're generated the IR, we really don't need the ops and args,
    // and we only need the syms that include the params.
    off_t symmem = 0;
    size_t connectionmem = 0;
    for (int layer = 0;  layer < group.nlayers();  ++layer) {
        ShaderInstance *inst = group[layer];
        // We no longer needs ops and args -- create empty vectors and
        // swap with the ones in the instance.
        OpcodeVec emptyops;
        inst->ops().swap (emptyops);
        std::vector<int> emptyargs;
        inst->args().swap (emptyargs);
        if (inst->unused()) {
            // If we'll never use the layer, we don't need the syms at all
            SymbolVec nosyms;
            std::swap (inst->symbols(), nosyms);
            symmem += vectorbytes(nosyms);
            // also don't need the connection info any more
            connectionmem += (off_t) inst->clear_connections ();
        }
    }
    {
        // adjust memory stats
        spin_lock lock (m_stat_mutex);
        m_stat_mem_inst_syms -= symmem;
        m_stat_mem_inst_connections -= connectionmem;
        m_stat_mem_inst -= symmem + connectionmem;
        m_stat_memory -= symmem + connectionmem;
    }
}



void
ShadingSystemImpl::optimize_group (ShaderGroup &group,
                                   int raytypes_on, int raytypes_off)
{
    if (group.optimized())
        return;    // already optimized

    OIIO::Timer timer;
    lock_guard lock (group.m_mutex);
    if (group.optimized()) {
        // The group was somehow optimized by another thread between the
        // time we checked group.optimized() and now that we have the lock.
        // Nothing to do but record how long we waited for the lock.
        spin_lock stat_lock (m_stat_mutex);
        double t = timer();
        m_stat_optimization_time += t;
        m_stat_opt_locking_time += t;
        return;
    }

    if (m_only_groupname && m_only_groupname != group.name()) {
        // For debugging purposes, we are requested to compile only one
        // shader group, and this is not it.  Mark it as does_nothing,
        // and also as optimized so nobody locks on it again, and record
        // how long we waited for the lock.
        group.does_nothing (true);
        group.m_optimized = true;
        spin_lock stat_lock (m_stat_mutex);
        double t = timer();
        m_stat_optimization_time += t;
        m_stat_opt_locking_time += t;
        return;
    }

    double locking_time = timer();

    ShadingContext *ctx = get_context ();
    RuntimeOptimizer rop (*this, group, ctx);
    rop.set_raytypes (raytypes_on, raytypes_off);
    rop.run ();

    // Copy some info recorted by the RuntimeOptimizer into the group
    group.m_unknown_textures_needed = rop.m_unknown_textures_needed;
    for (auto&& f : rop.m_textures_needed)
        group.m_textures_needed.push_back (f);
    group.m_unknown_closures_needed = rop.m_unknown_closures_needed;
    for (auto&& f : rop.m_closures_needed)
        group.m_closures_needed.push_back (f);
    for (auto&& f : rop.m_globals_needed)
        group.m_globals_needed.push_back (f);
    size_t num_userdata = rop.m_userdata_needed.size();
    group.m_userdata_names.reserve (num_userdata);
    group.m_userdata_types.reserve (num_userdata);
    group.m_userdata_offsets.resize (num_userdata, 0);
    group.m_userdata_derivs.reserve (num_userdata);
    for (auto&& n : rop.m_userdata_needed) {
        group.m_userdata_names.push_back (n.name);
        group.m_userdata_types.push_back (n.type);
        group.m_userdata_derivs.push_back (n.derivs);
    }
    group.m_unknown_attributes_needed = rop.m_unknown_attributes_needed;
    for (auto&& f : rop.m_attributes_needed) {
        group.m_attributes_needed.push_back (f.name);
        group.m_attribute_scopes.push_back (f.scope);
    }

    {
        // FIXME -- for now, have only one LLVM_Util for the whole
        // ShadingSystem, guard it with a mutex. Later, we should make a
        // pool of them so multiple threads can JIT simultaneously.
        lock_guard lock (m_llvmutil_mutex);
        if (! m_llvmutil)
            m_llvmutil.reset (new LLVM_Util);
        BackendLLVM lljitter (*this, group, ctx, *m_llvmutil);
        lljitter.run ();

        m_stat_total_llvm_time += lljitter.m_stat_total_llvm_time;
        m_stat_llvm_setup_time += lljitter.m_stat_llvm_setup_time;
        m_stat_llvm_irgen_time += lljitter.m_stat_llvm_irgen_time;
        m_stat_llvm_opt_time += lljitter.m_stat_llvm_opt_time;
        m_stat_llvm_jit_time += lljitter.m_stat_llvm_jit_time;
        m_stat_max_llvm_local_mem = std::max (m_stat_max_llvm_local_mem,
                                              lljitter.m_llvm_local_mem);
    }

    group_post_jit_cleanup (group);

    release_context (ctx);

    group.m_optimized = true;
    spin_lock stat_lock (m_stat_mutex);
    m_stat_optimization_time += timer();
    m_stat_opt_locking_time += locking_time + rop.m_stat_opt_locking_time;
    m_stat_specialization_time += rop.m_stat_specialization_time;
    m_stat_groups_compiled += 1;
    m_stat_instances_compiled += group.nlayers();
    m_groups_to_compile_count -= 1;
}



static void optimize_all_groups_wrapper (ShadingSystemImpl *ss, int mythread, int totalthreads)
{
    ss->optimize_all_groups (1, mythread, totalthreads);
}



void
ShadingSystemImpl::optimize_all_groups (int nthreads, int mythread, int totalthreads)
{
    // Spawn a bunch of threads to do this in parallel -- just call this
    // routine again (with threads=1) for each thread.
    if (nthreads < 1)  // threads <= 0 means use all hardware available
        nthreads = std::min ((int)std::thread::hardware_concurrency(),
                             (int)m_groups_to_compile_count);
    if (nthreads > 1) {
        if (m_threads_currently_compiling)
            return;   // never mind, somebody else spawned the JIT threads
        OIIO::thread_group threads;
        m_threads_currently_compiling += nthreads;
        for (int t = 0;  t < nthreads;  ++t)
            threads.add_thread (new std::thread (optimize_all_groups_wrapper, this, t, nthreads));
        threads.join_all ();
        m_threads_currently_compiling -= nthreads;
        return;
    }

    // And here's the single thread case
    size_t ngroups = 0;
    {
        spin_lock lock (m_all_shader_groups_mutex);
        ngroups = m_all_shader_groups.size();
    }
    for (size_t i = 0;  i < ngroups;  ++i) {
        // Assign to threads based on mod of totalthreads
        if ((i % totalthreads) == (unsigned)mythread) {
            ShaderGroupRef group;
            {
                spin_lock lock (m_all_shader_groups_mutex);
                group = m_all_shader_groups[i].lock();
            }
            if (group)
                optimize_group (*group);
        }
    }
}



int
ShadingSystemImpl::merge_instances (ShaderGroup &group, bool post_opt)
{
    // Look through the shader group for pairs of nodes/layers that
    // actually do exactly the same thing, and eliminate one of the
    // rundantant shaders, carefully rewiring all its outgoing
    // connections to later layers to refer to the one we keep.
    //
    // It turns out that in practice, it's not uncommon to have
    // duplicate nodes.  For example, some materials are "layered" --
    // like a character skin shader that has separate sub-networks for
    // skin, oil, wetness, and so on -- and those different sub-nets
    // often reference the same texture maps or noise functions by
    // repetition.  Yes, ideally, the redundancies would be eliminated
    // before they were fed to the renderer, but in practice that's hard
    // and for many scenes we get substantial savings of time (mostly
    // because of reduced texture calls) and instance memory by finding
    // these redundancies automatically.  The amount of savings is quite
    // scene dependent, as well as probably very dependent on the
    // general shading and lookdev approach of the studio.  But it was
    // very helpful for us in many cases.
    //
    // The basic loop below looks very inefficient, O(n^2) in number of
    // instances in the group. But it's really not -- a few seconds (sum
    // of all threads) for even our very complex scenes. This is because
    // most potential pairs have a very fast rejection case if they are
    // not using the same master.  Since there's no appreciable cost to
    // the brute force approach, it seems silly to have a complex scheme
    // to try to reduce the number of pairings.

    if (! m_opt_merge_instances || optimize() < 1)
        return 0;

    OIIO::Timer timer;          // Time we spend looking for and doing merges
    int merges = 0;             // number of merges we do
    size_t connectionmem = 0;   // Connection memory we free
    int nlayers = group.nlayers();

    // Need to quickly make sure userdata_params is up to date before any
    // mergeability tests.
    for (int layer = 0;  layer < nlayers;  ++layer)
        if (! group[layer]->unused())
            group[layer]->evaluate_writes_globals_and_userdata_params ();

    // Loop over all layers...
    for (int a = 0;  a < nlayers-1;  ++a) {
        if (group[a]->unused())    // Don't merge a layer that's not used
            continue;
        // Check all later layers...
        for (int b = a+1;  b < nlayers;  ++b) {
            if (group[b]->unused())    // Don't merge a layer that's not used
                continue;
            if (b == nlayers-1)   // Don't merge the last layer -- causes
                continue;         // many tears because it's the group entry

            // Now we have two used layers, a and b, to examine.
            // See if they are mergeable (identical).  All the heavy
            // lifting is done by ShaderInstance::mergeable().
            if (! group[a]->mergeable (*group[b], group))
                continue;

            // The two nodes a and b are mergeable, so merge them.
            ShaderInstance *A = group[a];
            ShaderInstance *B = group[b];
            ++merges;

            // We'll keep A, get rid of B.  For all layers later than B,
            // check its incoming connections and replace all references
            // to B with references to A.
            for (int j = b+1;  j < nlayers;  ++j) {
                ShaderInstance *inst = group[j];
                if (inst->unused())  // don't bother if it's unused
                    continue;
                for (int c = 0, ce = inst->nconnections();  c < ce;  ++c) {
                    Connection &con = inst->connection(c);
                    if (con.srclayer == b) {
                        con.srclayer = a;
                        A->outgoing_connections (true);
                        if (A->symbols().size() && B->symbols().size()) {
                            ASSERT (A->symbol(con.src.param)->name() ==
                                    B->symbol(con.src.param)->name());
                        }
                    }
                }
            }

            // Mark parameters of B as no longer connected
            for (int p = B->firstparam();  p < B->lastparam();  ++p) {
                if (B->symbols().size())
                    B->symbol(p)->connected_down(false);
                if (B->m_instoverrides.size())
                    B->instoverride(p)->connected_down(false);
            }
            // B won't be used, so mark it as having no outgoing
            // connections and clear its incoming connections (which are
            // no longer used).
            ASSERT (B->merged_unused() == false);
            B->outgoing_connections (false);
            connectionmem += B->clear_connections ();
            B->m_merged_unused = true;
            ASSERT (B->unused());
        }
    }

    {
        // Adjust stats
        spin_lock lock (m_stat_mutex);
        m_stat_mem_inst_connections -= connectionmem;
        m_stat_mem_inst -= connectionmem;
        m_stat_memory -= connectionmem;
        if (post_opt)
            m_stat_merged_inst_opt += merges;
        else
            m_stat_merged_inst += merges;
        m_stat_inst_merge_time += timer();
    }

    return merges;
}



bool
ShadingSystemImpl::archive_shadergroup (ShaderGroup *group, string_view filename)
{
    std::string filename_base = OIIO::Filesystem::filename(filename);
    std::string extension;
    for (std::string e = OIIO::Filesystem::extension(filename);
         e.size() && filename.size();
         e = OIIO::Filesystem::extension(filename)) {
        extension = e + extension;
        filename.remove_suffix (e.size());
    }
    if (extension.size() < 2 || extension[0] != '.') {
        error ("archive_shadergroup: invalid filename \"%s\"", filename);
        return false;
    }
    filename_base.erase (filename_base.size() - extension.size());

    std::string pattern = OIIO::Filesystem::temp_directory_path() + "/OSL-%%%%-%%%%";
    if (! pattern.size()) {
        error ("archive_shadergroup: Could not find a temp directory");
        return false;
    }
    std::string tmpdir = OIIO::Filesystem::unique_path(pattern);
    if (! pattern.size()) {
        error ("archive_shadergroup: Could not find a temp filename");
        return false;
    }
    std::string errmessage;
    bool dir_ok = OIIO::Filesystem::create_directory (tmpdir, errmessage);
    if (! dir_ok) {
        error ("archive_shadergroup: Could not create temp directory %s (%s)",
               tmpdir, errmessage);
        return false;
    }

    bool ok = true;
    std::string groupfilename = tmpdir + "/shadergroup";
    std::ofstream groupfile;
    OIIO::Filesystem::open(groupfile, groupfilename);
    if (groupfile.good()) {
        groupfile << group->serialize();
        groupfile.close ();
    } else {
        error ("archive_shadergroup: Could not open shadergroup file");
        ok = false;
    }

    std::string filename_list = "shadergroup";
    {
        std::lock_guard<ShaderGroup> lock (*group);
        std::set<std::string> entries;   // to avoid duplicates
        for (int i = 0, nl = group->nlayers(); i < nl; ++i) {
            std::string osofile = (*group)[i]->master()->osofilename();
            std::string osoname = OIIO::Filesystem::filename (osofile);
            if (entries.find(osoname) == entries.end()) {
                entries.insert (osoname);
                std::string localfile = tmpdir + "/" + osoname;
                OIIO::Filesystem::copy (osofile, localfile);
                filename_list += " " + osoname;
            }
        }
    }

    if (extension == ".tar" || extension == ".tar.gz" || extension == ".tgz") {
        std::string z = Strutil::ends_with (extension, "gz") ? "-z" : "";
        std::string cmd = Strutil::format ("tar -c %s -C %s -f %s%s %s",
                                           z, tmpdir, filename, extension,
                                           filename_list);
        // std::cout << "Command =\n" << cmd << "\n";
        if (system (cmd.c_str()) != 0) {
            error ("archive_shadergroup: executing tar command failed");
            ok = false;
        }

    } else if (extension == ".zip") {
        std::string cmd = Strutil::format ("zip -q %s%s %s",
                                           filename, extension,
                                           filename_list);
        // std::cout << "Command =\n" << cmd << "\n";
        if (system (cmd.c_str()) != 0) {
            error ("archive_shadergroup: executing zip command failed");
            ok = false;
        }
    } else {
        error ("archive_shadergroup: no archiving/compressing command");
        ok = false;
    }

    OIIO::Filesystem::remove_all (tmpdir);

    return ok;
}



void
ClosureRegistry::register_closure (string_view name, int id,
                                   const ClosureParam *params,
                                   PrepareClosureFunc prepare,
                                   SetupClosureFunc setup,
                                   int alignment)
{
    if (m_closure_table.size() <= (size_t)id)
        m_closure_table.resize(id + 1);
    ClosureEntry &entry = m_closure_table[id];
    entry.id = id;
    entry.name = name;
    entry.nformal = 0;
    entry.nkeyword = 0;
    entry.struct_size = 0; /* params could be NULL */
    for (int i = 0; params; ++i) {
        /* always push so the end marker is there */
        entry.params.push_back(params[i]);
        if (params[i].type == TypeDesc()) {
            entry.struct_size = params[i].offset;
            break;
        }
        if (params[i].key == NULL)
            entry.nformal ++;
        else
            entry.nkeyword ++;
    }
    entry.prepare = prepare;
    entry.setup = setup;
    entry.alignment = alignment;
    m_closure_name_to_id[ustring(name)] = id;
}



const ClosureRegistry::ClosureEntry *
ClosureRegistry::get_entry(ustring name) const
{
    std::map<ustring, int>::const_iterator i = m_closure_name_to_id.find(name);
    if (i != m_closure_name_to_id.end())
    {
        ASSERT((size_t)i->second < m_closure_table.size());
        return &m_closure_table[i->second];
    }
    else
        return NULL;
}



}; // namespace pvt
OSL_NAMESPACE_EXIT



bool
OSL::OSLQuery::init (const ShaderGroup *group, int layernum)
{
    geterror();   // clear the error, we're newly initializing
    if (! group) {
        error ("No group pointer supplied.");
        return false;
    }
    if (layernum < 0 || layernum >= group->nlayers()) {
        error ("Invalid layer number %d (valid indices: 0-%d).",
               layernum, group->nlayers()-1);
        return false;
    }

    const ShaderMaster *master = (*group)[layernum]->master();
    m_shadername = master->shadername();
    m_shadertypename = master->shadertypename();
    m_params.clear();
    if (int nparams = master->num_params()) {
        m_params.resize (nparams);
        for (int i = 0;  i < nparams;  ++i) {
            const Symbol *sym = master->symbol (i);
            Parameter &p (m_params[i]);
            p.name = sym->name().string();
            const TypeSpec &ts (sym->typespec());
            p.type = ts.simpletype();
            p.isoutput = (sym->symtype() == SymTypeOutputParam);
            p.varlenarray = ts.is_unsized_array();
            p.isstruct = ts.is_structure() || ts.is_structure_array();
            p.isclosure = ts.is_closure_based();
            p.data = sym->data();
            // In this mode, we don't fill in idefault, fdefault, sdefault,
            // or spacename.
            p.idefault.clear();
            p.fdefault.clear();
            p.sdefault.clear();
            p.spacename.clear();
            p.fields.clear();  // don't bother filling this out
            if (StructSpec *ss = ts.structspec()) {
                p.structname = ss->name().string();
                for (size_t i = 0, e = ss->numfields();  i < e;  ++i)
                    p.fields.push_back (ss->field(i).name);
            } else {
                p.structname.clear();
            }
            p.metadata.clear();   // FIXME?
            p.validdefault = (p.data != NULL);
        }
    }

    m_meta.clear();   // no metadata available at this point

    return false;
}



// vals points to a symbol with a total of ncomps floats (ncomps ==
// aggregate*arraylen).  If has_derivs is true, it's actually 3 times
// that length, the main values then the derivatives.  We want to check
// for nans in vals[firstcheck..firstcheck+nchecks-1], and also in the
// derivatives if present.  Note that if firstcheck==0 and nchecks==ncomps,
// we are checking the entire contents of the symbol.  More restrictive
// firstcheck,nchecks are used to check just one element of an array.
OSL_SHADEOP void
osl_naninf_check (int ncomps, const void *vals_, int has_derivs,
                  void *sg, const void *sourcefile, int sourceline,
                  void *symbolname, int firstcheck, int nchecks,
                  const void *opname)
{
    ShadingContext *ctx = (ShadingContext *)((ShaderGlobals *)sg)->context;
    const float *vals = (const float *)vals_;
    for (int d = 0;  d < (has_derivs ? 3 : 1);  ++d) {
        for (int c = firstcheck, e = c+nchecks; c < e;  ++c) {
            int i = d*ncomps + c;
            if (! OIIO::isfinite(vals[i])) {
                ctx->error ("Detected %g value in %s%s at %s:%d (op %s)",
                            vals[i], d > 0 ? "the derivatives of " : "",
                            USTR(symbolname), USTR(sourcefile), sourceline,
                            USTR(opname));
                return;
            }
        }
    }
}



// vals points to the data of a float-, int-, or string-based symbol.
// (described by typedesc).  We want to check
// vals[firstcheck..firstcheck+nchecks-1] for floats that are NaN , or
// ints that are -MAXINT, or strings that are "!!!uninitialized!!!"
// which would indicate that the value is uninitialized if
// 'debug_uninit' is turned on.  Note that if firstcheck==0 and
// nchecks==ncomps, we are checking the entire contents of the symbol.
// More restrictive firstcheck,nchecks are used to check just one
// element of an array.
OSL_SHADEOP void
osl_uninit_check (long long typedesc_, void *vals_,
                  void *sg, const void *sourcefile, int sourceline,
                  const char *groupname, int layer, const char *layername,
                  const char *shadername,
                  int opnum, const char *opname, int argnum,
                  void *symbolname, int firstcheck, int nchecks)
{
    TypeDesc typedesc = TYPEDESC(typedesc_);
    ShadingContext *ctx = (ShadingContext *)((ShaderGlobals *)sg)->context;
    bool uninit = false;
    if (typedesc.basetype == TypeDesc::FLOAT) {
        float *vals = (float *)vals_;
        for (int c = firstcheck, e = firstcheck+nchecks; c < e;  ++c)
            if (!OIIO::isfinite(vals[c])) {
                uninit = true;
                vals[c] = 0;
            }
    }
    if (typedesc.basetype == TypeDesc::INT) {
        int *vals = (int *)vals_;
        for (int c = firstcheck, e = firstcheck+nchecks; c < e;  ++c)
            if (vals[c] == std::numeric_limits<int>::min()) {
                uninit = true;
                vals[c] = 0;
            }
    }
    if (typedesc.basetype == TypeDesc::STRING) {
        ustring *vals = (ustring *)vals_;
        for (int c = firstcheck, e = firstcheck+nchecks; c < e;  ++c)
            if (vals[c] == Strings::uninitialized_string) {
                uninit = true;
                vals[c] = ustring();
            }
    }
    if (uninit) {
        ctx->error ("Detected possible use of uninitialized value in %s %s at %s:%d (group %s, layer %d %s, shader %s, op %d '%s', arg %d)",
                    typedesc, USTR(symbolname), USTR(sourcefile), sourceline,
                    (groupname && groupname[0]) ? groupname: "<unnamed group>",
                    layer, (layername && layername[0]) ? layername : "<unnamed layer>",
                    shadername, opnum, USTR(opname), argnum);
    }
}



OSL_SHADEOP int
osl_range_check (int indexvalue, int length, const char *symname,
                 void *sg, const void *sourcefile, int sourceline,
                 const char *groupname, int layer, const char *layername,
                 const char *shadername)
{
    if (indexvalue < 0 || indexvalue >= length) {
        ShadingContext *ctx = (ShadingContext *)((ShaderGlobals *)sg)->context;
        ctx->error ("Index [%d] out of range %s[0..%d]: %s:%d"
                    " (group %s, layer %d %s, shader %s)",
                    indexvalue, USTR(symname), length-1,
                    USTR(sourcefile), sourceline,
                    (groupname && groupname[0]) ? groupname : "<unnamed group>", layer,
                    (layername && layername[0]) ? layername : "<unnamed layer>",
                    USTR(shadername));
        if (indexvalue >= length)
            indexvalue = length-1;
        else
            indexvalue = 0;
    }
    return indexvalue;
}



// Asked if the raytype is a name we can't know until mid-shader.
OSL_SHADEOP int osl_raytype_name (void *sg_, void *name)
{
    ShaderGlobals *sg = (ShaderGlobals *)sg_;
    int bit = sg->context->shadingsys().raytype_bit (USTR(name));
    return (sg->raytype & bit) != 0;
}


OSL_SHADEOP int osl_get_attribute(void *sg_,
                             int   dest_derivs,
                             void *obj_name_,
                             void *attr_name_,
                             int   array_lookup,
                             int   index,
                             const void *attr_type,
                             void *attr_dest)
{
    ShaderGlobals *sg   = (ShaderGlobals *)sg_;
    const ustring &obj_name  = USTR(obj_name_);
    const ustring &attr_name = USTR(attr_name_);

    return sg->context->osl_get_attribute (sg, sg->objdata,
                                           dest_derivs, obj_name, attr_name,
                                           array_lookup, index,
                                           *(const TypeDesc *)attr_type,
                                           attr_dest);
}



OSL_SHADEOP int
osl_bind_interpolated_param (void *sg_, const void *name, long long type,
                             int userdata_has_derivs, void *userdata_data,
                             int symbol_has_derivs, void *symbol_data,
                             int symbol_data_size,
                             char *userdata_initialized, int userdata_index)
{
    char status = *userdata_initialized;
    if (status == 0) {
        // First time retrieving this userdata
        ShaderGlobals *sg = (ShaderGlobals *)sg_;
        bool ok = sg->renderer->get_userdata (userdata_has_derivs, USTR(name),
                                              TYPEDESC(type),
                                              sg, userdata_data);
        // printf ("Binding %s %s : index %d, ok = %d\n", name,
        //         TYPEDESC(type).c_str(),userdata_index, ok);
        *userdata_initialized = status = 1 + ok;  // 1 = not found, 2 = found
        sg->context->incr_get_userdata_calls ();
    }
    if (status == 2) {
        // If userdata was present, copy it to the shader variable
        memcpy (symbol_data, userdata_data, symbol_data_size);
        return 1;
    }
    return 0;  // no such user data
}<|MERGE_RESOLUTION|>--- conflicted
+++ resolved
@@ -646,11 +646,7 @@
       m_opt_seed_bblock_aliases(true),
       m_optimize_nondebug(false),
       m_opt_passes(10),
-<<<<<<< HEAD
-      m_llvm_optimize(0), m_llvm_orcjit(false),
-=======
       m_llvm_optimize(0),
->>>>>>> 5433a71a
       m_debug(0), m_llvm_debug(0),
       m_llvm_debug_layers(0), m_llvm_debug_ops(0),
       m_commonspace_synonym("world"),
@@ -1068,7 +1064,6 @@
     ATTR_SET ("opt_passes", int, m_opt_passes);
     ATTR_SET ("optimize_nondebug", int, m_optimize_nondebug);
     ATTR_SET ("llvm_optimize", int, m_llvm_optimize);
-    ATTR_SET ("llvm_orcjit", int, m_llvm_orcjit);
     ATTR_SET ("llvm_debug", int, m_llvm_debug);
     ATTR_SET ("llvm_debug_layers", int, m_llvm_debug_layers);
     ATTR_SET ("llvm_debug_ops", int, m_llvm_debug_ops);
@@ -1177,7 +1172,6 @@
     ATTR_DECODE ("opt_passes", int, m_opt_passes);
     ATTR_DECODE ("optimize_nondebug", int, m_optimize_nondebug);
     ATTR_DECODE ("llvm_optimize", int, m_llvm_optimize);
-    ATTR_DECODE ("llvm_orcjit", int, m_llvm_orcjit);
     ATTR_DECODE ("debug", int, m_debug);
     ATTR_DECODE ("llvm_debug", int, m_llvm_debug);
     ATTR_DECODE ("llvm_debug_layers", int, m_llvm_debug_layers);
@@ -1590,7 +1584,6 @@
 #define STROPT(name) if (m_##name.size()) opt += Strutil::format(#name "=\"%s\" ", m_##name)
     INTOPT (optimize);
     INTOPT (llvm_optimize);
-    INTOPT (llvm_orcjit);
     INTOPT (debug);
     INTOPT (profile);
     INTOPT (llvm_debug);
@@ -2672,24 +2665,8 @@
         group.m_attribute_scopes.push_back (f.scope);
     }
 
-    {
-        // FIXME -- for now, have only one LLVM_Util for the whole
-        // ShadingSystem, guard it with a mutex. Later, we should make a
-        // pool of them so multiple threads can JIT simultaneously.
-        lock_guard lock (m_llvmutil_mutex);
-        if (! m_llvmutil)
-            m_llvmutil.reset (new LLVM_Util);
-        BackendLLVM lljitter (*this, group, ctx, *m_llvmutil);
-        lljitter.run ();
-
-        m_stat_total_llvm_time += lljitter.m_stat_total_llvm_time;
-        m_stat_llvm_setup_time += lljitter.m_stat_llvm_setup_time;
-        m_stat_llvm_irgen_time += lljitter.m_stat_llvm_irgen_time;
-        m_stat_llvm_opt_time += lljitter.m_stat_llvm_opt_time;
-        m_stat_llvm_jit_time += lljitter.m_stat_llvm_jit_time;
-        m_stat_max_llvm_local_mem = std::max (m_stat_max_llvm_local_mem,
-                                              lljitter.m_llvm_local_mem);
-    }
+    BackendLLVM lljitter (*this, group, ctx);
+    lljitter.run ();
 
     group_post_jit_cleanup (group);
 
@@ -2700,6 +2677,13 @@
     m_stat_optimization_time += timer();
     m_stat_opt_locking_time += locking_time + rop.m_stat_opt_locking_time;
     m_stat_specialization_time += rop.m_stat_specialization_time;
+    m_stat_total_llvm_time += lljitter.m_stat_total_llvm_time;
+    m_stat_llvm_setup_time += lljitter.m_stat_llvm_setup_time;
+    m_stat_llvm_irgen_time += lljitter.m_stat_llvm_irgen_time;
+    m_stat_llvm_opt_time += lljitter.m_stat_llvm_opt_time;
+    m_stat_llvm_jit_time += lljitter.m_stat_llvm_jit_time;
+    m_stat_max_llvm_local_mem = std::max (m_stat_max_llvm_local_mem,
+                                          lljitter.m_llvm_local_mem);
     m_stat_groups_compiled += 1;
     m_stat_instances_compiled += group.nlayers();
     m_groups_to_compile_count -= 1;
