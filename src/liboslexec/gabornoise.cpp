--- conflicted
+++ resolved
@@ -32,12 +32,6 @@
 #include "noiseimpl.h"
 #include "dual_vec.h"
 #include "Imathx.h"
-
-#ifdef _WIN32
-#define garbor_isFinite isfinite
-#else
-#define garbor_isFinite std::isfinite
-#endif
 
 #include <OpenImageIO/fmath.h>
 
@@ -315,11 +309,7 @@
                 multMatrix (gp.local, x_k_i, xkit);
                 Dual2<Vec2> x_k_i_t = make_Vec2 (comp(xkit,0), comp(xkit,1));
                 Dual2<float> gk = gabor_kernel (w_i_t_s_f, omega_i_t_s_f, phi_i_t_s_f, a_i_t_s_f, x_k_i_t); // 2D
-<<<<<<< HEAD
-                if (! garbor_isFinite(gk.val())) {
-=======
                 if (! isfinite(gk.val())) {
->>>>>>> ed918a76
                     // Numeric failure of the filtered version.  Fall
                     // back on the unfiltered.
                     gk = gabor_kernel (gp.weight, omega_i, phi_i, gp.a, x_k_i);  // 3D
