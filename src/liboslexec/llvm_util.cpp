--- conflicted
+++ resolved
@@ -34,27 +34,34 @@
 #include "OSL/oslconfig.h"
 #include "OSL/llvm_util.h"
 
-#if OSL_LLVM_VERSION < 37
-#error "LLVM minimum version required for OSL is 3.7"
-#endif
-
-#define USE_ORC_JIT (OSL_LLVM_VERSION >= 37)
-
-#include <llvm/ADT/STLExtras.h>
-#include <llvm/Bitcode/ReaderWriter.h>
-#include <llvm/ExecutionEngine/ExecutionEngine.h>
-#include <llvm/ExecutionEngine/RuntimeDyld.h>
+#if OSL_LLVM_VERSION < 34
+#error "LLVM minimum version required for OSL is 3.4"
+#endif
+
+#if OSL_LLVM_VERSION >= 35 && OSL_CPLUSPLUS_VERSION < 11
+#error "LLVM >= 3.5 requires C++11 or newer"
+#endif
+
+// Use MCJIT for LLVM 3.6 and beyind, old JIT for earlier
+#define USE_MCJIT   (OSL_LLVM_VERSION >= 36)
+#define USE_OLD_JIT (OSL_LLVM_VERSION <  36)
+
+#include <llvm/IR/Constants.h>
+#include <llvm/IR/DerivedTypes.h>
+#include <llvm/IR/Instructions.h>
+#include <llvm/IR/Intrinsics.h>
+#include <llvm/IR/Module.h>
+#include <llvm/IR/LLVMContext.h>
+#include <llvm/IR/IRBuilder.h>
 #include <llvm/IR/DataLayout.h>
-#include <llvm/IR/Intrinsics.h>
-#include <llvm/IR/IRBuilder.h>
+#if OSL_LLVM_VERSION >= 35
+#  include <llvm/Linker/Linker.h>
+#  include <llvm/Support/FileSystem.h>
+#else
+#  include <llvm/Linker.h>
+#endif
+#include <llvm/Support/ErrorOr.h>
 #include <llvm/IR/LegacyPassManager.h>
-<<<<<<< HEAD
-#include <llvm/IR/LLVMContext.h>
-#include <llvm/IR/Mangler.h>
-#include <llvm/IR/Module.h>
-#include <llvm/IR/Verifier.h>
-#include <llvm/Support/DynamicLibrary.h>
-=======
 #include <llvm/Support/TargetRegistry.h>
 
 #if OSL_LLVM_VERSION < 40
@@ -74,41 +81,34 @@
 #  include <llvm/ExecutionEngine/JITMemoryManager.h>
 #endif
 #include <llvm/Support/raw_ostream.h>
->>>>>>> 5433a71a
 #include <llvm/Support/TargetSelect.h>
-#include <llvm/Target/TargetMachine.h>
+#include <llvm/Support/PrettyStackTrace.h>
+#if OSL_LLVM_VERSION >= 35
+#  include <llvm/IR/Verifier.h>
+#else
+#  include <llvm/Analysis/Verifier.h>
+#endif
+#include <llvm/Target/TargetOptions.h>
+#include <llvm/Transforms/Scalar.h>
 #include <llvm/Transforms/IPO.h>
+#include <llvm/Transforms/Utils/UnifyFunctionExitNodes.h>
 #include <llvm/Transforms/IPO/PassManagerBuilder.h>
-<<<<<<< HEAD
-#include <llvm/Transforms/Scalar.h>
-#include <llvm/Transforms/Scalar/GVN.h>
-#include <llvm/Transforms/Utils/UnifyFunctionExitNodes.h>
-=======
 #if OSL_LLVM_VERSION >= 36
 #  include <llvm/ExecutionEngine/SectionMemoryManager.h>
 #endif
 #if OSL_LLVM_VERSION >= 39
 #  include <llvm/Transforms/Scalar/GVN.h>
 #endif
->>>>>>> 5433a71a
-
-#if USE_ORC_JIT
-#include <llvm/ExecutionEngine/Orc/CompileUtils.h>
-#include <llvm/ExecutionEngine/Orc/IRCompileLayer.h>
-#include <llvm/ExecutionEngine/Orc/LambdaResolver.h>
-#include <llvm/ExecutionEngine/Orc/ObjectLinkingLayer.h>
-#endif
-
-
-<<<<<<< HEAD
+
 OSL_NAMESPACE_ENTER
-=======
+
+namespace pvt {
+
 #if USE_OLD_JIT
     typedef llvm::JITMemoryManager LLVMMemoryManager;
 #else
     typedef llvm::SectionMemoryManager LLVMMemoryManager;
 #endif
->>>>>>> 5433a71a
 
 #if OSL_LLVM_VERSION >= 35
 #if OSL_LLVM_VERSION < 40
@@ -121,59 +121,41 @@
 
 namespace {
 static OIIO::spin_mutex llvm_global_mutex;
-<<<<<<< HEAD
-static bool llvm_setup_done = false;
-=======
 static bool setup_done = false;
 static boost::thread_specific_ptr<LLVM_Util::PerThreadInfo> perthread_infos;
 static std::vector<std::shared_ptr<LLVMMemoryManager> > jitmm_hold;
 };
 
->>>>>>> 5433a71a
-
-
-// Make a globally unique name given a prefix.
-std::string
-make_unique_name (string_view prefix = "___")
-{
-    static OIIO::atomic_int counter (0);
-    int c = counter++;
-    return OIIO::Strutil::format ("%s%d", prefix, c);
-}
-
-
-<<<<<<< HEAD
-template <typename T>
-static std::vector<T> singletonSet (T t)
-{
-    std::vector<T> Vec;
-    Vec.push_back(std::move(t));
-    return Vec;
-}
-=======
+
+
+
+// We hold certain things (LLVM context and custom JIT memory manager)
+// per thread and retained across LLVM_Util invocations.  We are
+// intentionally "leaking" them.
+struct LLVM_Util::PerThreadInfo {
+    PerThreadInfo () : llvm_context(NULL), llvm_jitmm(NULL) {}
+    ~PerThreadInfo () {
+        delete llvm_context;
+        // N.B. Do NOT delete the jitmm -- another thread may need the
+        // code! Don't worry, we stashed a pointer in jitmm_hold.
+    }
+    static void destroy (PerThreadInfo *threadinfo) { delete threadinfo; }
+    static PerThreadInfo *get () {
+        PerThreadInfo *p = perthread_infos.get ();
+        if (! p) {
+            p = new PerThreadInfo();
+            perthread_infos.reset (p);
+        }
+        return p;
+    }
+
     llvm::LLVMContext *llvm_context;
     LLVMMemoryManager *llvm_jitmm;
 };
->>>>>>> 5433a71a
-
-
-// Quick conversion of string_view to llvm::StringRef.
-inline llvm::StringRef SR (string_view s) {
-    return llvm::StringRef (s.data(), s.size());
-}
-
-// Quick conversion of array_view to llvm::ArrayRef.
-template <typename T>
-inline llvm::ArrayRef<T> AR (OIIO::array_view<T> t) {
-    return llvm::ArrayRef<T> (t.data(), t.size());
-}
-
-<<<<<<< HEAD
-// Quick conversion of array_view of const objects to llvm::ArrayRef.
-template <typename T>
-inline llvm::ArrayRef<T> AR (OIIO::array_view<const T> t) {
-    return llvm::ArrayRef<T> (t.data(), t.size());
-=======
+
+
+
+
 size_t
 LLVM_Util::total_jit_memory_held ()
 {
@@ -189,46 +171,10 @@
     }
 #endif
     return jitmem;
->>>>>>> 5433a71a
-}
-
-};
-
-
-<<<<<<< HEAD
-
-
-// LLVM_Util::Impl holds all the LLVM data structures we didn't want to have
-// to expose to user code in llvm_util.h, and the methods that need intimate
-// access to those data.
-//
-// Methods that are simply "pass-through" from LLVM_Util (i.e., the
-// LLVM_Util::foo() just calls impl->foo()) are not prefixed with a comment,
-// just read the commends in llvm_util.h for details.
-//
-class LLVM_Util::Impl {
-public:
-    typedef llvm::orc::ObjectLinkingLayer<> ObjLayerT;
-    typedef llvm::orc::IRCompileLayer<ObjLayerT> CompileLayerT;
-    typedef CompileLayerT::ModuleSetHandleT ModuleHandleT;
-    // friend class LLVM_Util;
-
-    Impl () {
-        initialize_llvm ();
-        m_llvm_context.reset (new llvm::LLVMContext());
-        // FIXME: Can we use LLVMGetGlobalContext()? What are the
-        // implications of sharing a context across threads or LLVM_Util
-        // instances?
-        setup_llvm_datatype_aliases ();
-        m_llvm_target_machine.reset (llvm::EngineBuilder().selectTarget());
-        m_llvm_data_layout.reset (
-            new llvm::DataLayout (m_llvm_target_machine->createDataLayout()));
-
-        // Set up ORC JIT. Can be used for many modules.
-        m_orc_compilelayer.reset (
-            new CompileLayerT(m_orc_objlayer,
-                              llvm::orc::SimpleCompiler(*m_llvm_target_machine)));
-=======
+}
+
+
+
 /// MemoryManager - Create a shell that passes on requests
 /// to a real LLVMMemoryManager underneath, but can be retained after the
 /// dummy is destroyed.  Also, we don't pass along any deallocations.
@@ -256,109 +202,32 @@
     virtual void endFunctionBody(const llvm::Function *F,
                                  uint8_t *FunctionStart, uint8_t *FunctionEnd) {
         mm->endFunctionBody (F, FunctionStart, FunctionEnd);
->>>>>>> 5433a71a
-    }
-
-    ~Impl () {}
-
-    typedef LLVM_Util::IRBuilder IRBuilder;
-
-    /// Set debug level
-    void debug (int d) { m_debug = d; }
-    int debug () const { return m_debug; }
-
-    void orc_jit (bool enable) { m_use_orc_jit = enable; }
-    bool orc_jit () const { return m_use_orc_jit; }
-
-    /// Return a reference to the current context.
-    llvm::LLVMContext &context () const { return *m_llvm_context; }
-
-    llvm::Module *module () { return m_llvm_module.get(); }
-    std::unique_ptr<llvm::Module> take_module () { return std::move(m_llvm_module); }
-
-    /// Create a new empty module, make it the current module, return a
-    /// pointer to it.
-    llvm::Module *new_module (string_view id) {
-        m_llvm_module.reset (new llvm::Module(make_unique_name(id), context()));
-        m_llvm_module->setDataLayout (*m_llvm_data_layout);
-        return m_llvm_module.get();
-    }
-
-    /// Create a new module, populated with functions from the buffer
-    /// bitcode[0..size-1], make it the current module.  The name identifies
-    /// the buffer.  If err is not NULL, error messages will be stored
-    /// there.
-    llvm::Module *module_from_bitcode (string_view bitcode, string_view name,
-                                       std::string *err=NULL) {
-        if (err)
-            err->clear();
-        llvm::MemoryBufferRef buf = llvm::MemoryBufferRef(SR(bitcode), SR(name));
-        llvm::ErrorOr<std::unique_ptr<llvm::Module> > ModuleOrErr = llvm::parseBitcodeFile (buf, context());
-        if (std::error_code EC = ModuleOrErr.getError())
-            if (err)
-              *err = EC.message();
-        m_llvm_module = std::move (ModuleOrErr.get());
-        return m_llvm_module.get();
-        // Debugging: print all functions in the module
-        // for (llvm::Module::iterator i = m->begin(); i != m->end(); ++i)
-        //     std::cout << "  found " << i->getName().data() << "\n";
-        //    return m;
-    }
-
-
-    /// Set up a new current function that subsequent basic blocks will
-    /// be added to.
-    void current_function (llvm::Function *func) { m_current_function = func; }
-
-    /// Return a ptr to the current function we're generating.
-    llvm::Function *current_function () const { return m_current_function; }
-
-    /// Return the value ptr for the a-th argument of the current function.
-    llvm::Value *current_function_arg (int a) {
-        DASSERT (m_current_function);
-        llvm::Function::arg_iterator arg_it = m_current_function->arg_begin();
-        for (int i = 0;  i < a;  ++i)
-            ++arg_it;
-        return llvm::cast<llvm::Value>(arg_it);
-    }
-
-
-    /// Create a new IR builder with the given block as entry point. If
-    /// block is NULL, a new basic block for the current function will be
-    /// created.
-    void new_builder (llvm::BasicBlock *block=NULL) {
-        if (! block)
-            block = llvm::BasicBlock::Create (context(), "" /*name*/, current_function());
-        m_builder.reset (new IRBuilder (block));
-    }
-
-    /// Return the current IR builder.
-    IRBuilder &builder () {
-        DASSERT (m_builder);
-        return *m_builder;
-    }
-
-    /// Return a pointer to the current ExecutionEngine.  Create a JITing
-    /// ExecutionEngine if one isn't already set up.
-    llvm::ExecutionEngine *execengine () {
-        return m_llvm_exec.get();
-    }
-
-    /// Setup LLVM optimization passes.
-    void setup_optimization_passes (int optlevel);
-
-    /// Run the optimization passes.
-    void do_optimize () {
-        if (! m_llvm_module_passes)        // If caller didn't set up,
-            setup_optimization_passes (0); //   use basic default opt.
-        m_llvm_module_passes->run (*module());
-    }
-
-<<<<<<< HEAD
-    /// Wrap ExecutionEngine::InstallLazyFunctionCreator.
-    void InstallLazyFunctionCreator (LLVM_Util::FunctionResolver P) {
-        m_lazy_func_resolver = P;
-=======
+    }
+    virtual uint8_t *allocateSpace(intptr_t Size, unsigned Alignment) {
+        return mm->allocateSpace (Size, Alignment);
+    }
+    virtual uint8_t *allocateGlobal(uintptr_t Size, unsigned Alignment) {
+        return mm->allocateGlobal (Size, Alignment);
+    }
+    virtual void deallocateFunctionBody(void *Body) {
+        // DON'T DEALLOCATE mm->deallocateFunctionBody (Body);
+    }
+    virtual bool CheckInvariants(std::string &s) {
+        return mm->CheckInvariants(s);
+    }
+    virtual size_t GetDefaultCodeSlabSize() {
+        return mm->GetDefaultCodeSlabSize();
+    }
+    virtual size_t GetDefaultDataSlabSize() {
+        return mm->GetDefaultDataSlabSize();
+    }
+    virtual size_t GetDefaultStubSlabSize() {
+        return mm->GetDefaultStubSlabSize();
+    }
+    virtual unsigned GetNumCodeSlabs() { return mm->GetNumCodeSlabs(); }
+    virtual unsigned GetNumDataSlabs() { return mm->GetNumDataSlabs(); }
+    virtual unsigned GetNumStubSlabs() { return mm->GetNumStubSlabs(); }
+
     virtual void notifyObjectLoaded(llvm::ExecutionEngine *EE, const llvm::ObjectImage *oi) {
         mm->notifyObjectLoaded (EE, oi);
     }
@@ -402,161 +271,33 @@
     virtual void *getPointerToNamedFunction(const std::string &Name,
                                             bool AbortOnFailure = true) {
         return mm->getPointerToNamedFunction (Name, AbortOnFailure);
->>>>>>> 5433a71a
-    }
-
-    std::string mangle (string_view name) {
-        std::string MangledName;
-        llvm::raw_string_ostream MangledNameStream (MangledName);
-        llvm::Mangler::getNameWithPrefix (MangledNameStream, SR(name),
-                                          *m_llvm_data_layout);
-        return MangledName;
-    }
-
-    ModuleHandleT addModule (std::unique_ptr<llvm::Module> M) {
-        // We need a memory manager to allocate memory and resolve symbols
-        // for this new module. Create one that resolves symbols by looking
-        // back into the JIT. (Stolen from LLVM Kaleidescope example.)
-        auto Resolver = llvm::orc::createLambdaResolver(
-                // External lookup functor
-                [&](const std::string &name) {
-                    std::cout << "Resolver '" << name << "'\n";
-                    if (auto Sym = findMangledSymbol(name)) {
-                        std::cout << " resolver returned a sym\n";
-                        return llvm::RuntimeDyld::SymbolInfo(Sym.getAddress(),
-                                                             Sym.getFlags());
-                    }
-                    if (auto Sym = findUnmangledSymbol(name))
-                        return llvm::RuntimeDyld::SymbolInfo(Sym.getAddress(),
-                                                             Sym.getFlags());
-                    if (auto Sym = findDemangledSymbol(name))
-                        return llvm::RuntimeDyld::SymbolInfo(Sym.getAddress(),
-                                                             Sym.getFlags());
-                    if (m_lazy_func_resolver) {
-                        void* addr = (*m_lazy_func_resolver)(name);
-                        std::cout << "  used func_resolver, addr=" << addr << "\n";
-                        if (addr)
-                            return llvm::RuntimeDyld::SymbolInfo(uint64_t(addr),
-                                                                 llvm::JITSymbolFlags::None);
-                    }
-                    std::cout << "   checking process for " << name << "\n";
-                    if (auto Addr = llvm::RTDyldMemoryManager::getSymbolAddressInProcess(name)) {
-                        std::cout << "   FOUND " << name << "\n";
-                        return llvm::RuntimeDyld::SymbolInfo(Addr, llvm::JITSymbolFlags::Exported);
-                    }
-                        std::cout << "   nnot found " << name << "\n";
-                    return llvm::RuntimeDyld::SymbolInfo(nullptr);
-                },
-                // Dylib lookup functor
-                [&](const std::string &name) {
-                    std::cout << "Dylib Resolver '" << name << "'\n";
-                    return nullptr;
-                }
-            );
-        auto H = m_orc_compilelayer->addModuleSet (singletonSet(std::move(M)),
-                                                   llvm::make_unique<llvm::SectionMemoryManager>(),
-                                                   std::move(Resolver));
-        m_module_handles.push_back (H);
-        return H;
-    }
-
-    void removeModule (ModuleHandleT H) {
-        m_module_handles.erase (std::find(m_module_handles.begin(), m_module_handles.end(), H));
-        m_orc_compilelayer->removeModuleSet(H);
-    }
-
-    llvm::orc::JITSymbol findMangledSymbol (string_view name) {
-        // for (auto H : llvm::make_range(m_module_handles.rbegin(), m_module_handles.rend()))
-        //     if (auto Sym = m_orc_compilelayer->findSymbolIn(H, name, true))
-        //         return Sym;
-        if (auto sym = m_orc_compilelayer->findSymbol (name, true))
-            return sym;
-        // std::cout << "Second try on " << name << "\n";
-        // If we can't find the symbol in the JIT, try looking in the host process.
-        if (auto symAddr = llvm::RTDyldMemoryManager::getSymbolAddressInProcess(name)) {
-            // std::cout << " FOUND mangled in process " << name << "\n";
-            return llvm::orc::JITSymbol (symAddr, llvm::JITSymbolFlags::Exported);
-        }
-        // std::cout << "  whoa, failed second try\n";
-        return llvm::orc::JITSymbol(nullptr);
-    }
-
-    llvm::orc::JITSymbol findUnmangledSymbol (string_view name) {
-        return findMangledSymbol (mangle (name));
-    }
-<<<<<<< HEAD
-
-    llvm::orc::JITSymbol findDemangledSymbol (string_view name) {
-        while (name.size() && name[0] == '_') {
-            name.remove_prefix (1);
-            if (auto s = findMangledSymbol (name))
-                return s;
-        }
-        return nullptr;
-    }
-
-    void module_done () {
-        if (orc_jit()) {
-            /*auto modulehandle =*/ addModule (take_module());
-        } else {
-            std::string engine_errors;
-            llvm::EngineBuilder engine_builder (take_module());
-            engine_builder.setEngineKind (llvm::EngineKind::JIT)
-                          .setOptLevel (llvm::CodeGenOpt::Default) // Aggressive?
-                          .setErrorStr (&engine_errors);
-            m_llvm_exec.reset (engine_builder.create());
-            // FIXME: check for errors here, report
-            m_llvm_exec->InstallLazyFunctionCreator (m_lazy_func_resolver);
-            m_llvm_exec->finalizeObject ();
-        }
-=======
+    }
+    virtual uint8_t *allocateCodeSection(uintptr_t Size, unsigned Alignment,
+                             unsigned SectionID, llvm::StringRef SectionName) {
+        return mm->allocateCodeSection(Size, Alignment, SectionID, SectionName);
+    }
+    virtual uint8_t *allocateDataSection(uintptr_t Size, unsigned Alignment,
+                             unsigned SectionID, llvm::StringRef SectionName,
+                             bool IsReadOnly) {
+        return mm->allocateDataSection(Size, Alignment, SectionID,
+                                       SectionName, IsReadOnly);
+    }
+    virtual void registerEHFrames(uint8_t *Addr, uint64_t LoadAddr, size_t Size) {
+        mm->registerEHFrames (Addr, LoadAddr, Size);
+    }
+    virtual void deregisterEHFrames(uint8_t *Addr, uint64_t LoadAddr, size_t Size) {
+        mm->deregisterEHFrames(Addr, LoadAddr, Size);
+    }
+    virtual uint64_t getSymbolAddress(const std::string &Name) {
+        return mm->getSymbolAddress (Name);
+    }
     virtual bool finalizeMemory(std::string *ErrMsg = 0) {
         return mm->finalizeMemory (ErrMsg);
->>>>>>> 5433a71a
-    }
-
-<<<<<<< HEAD
-    void * get_compiled_function (string_view name) {
-        if (orc_jit()) {
-            auto ExprSymbol = findUnmangledSymbol (name);
-            return (void *) ExprSymbol.getAddress ();
-        } else {
-            ASSERT (m_llvm_exec);
-            return (void *) m_llvm_exec->getFunctionAddress (name);
-        }
-    }
-=======
->>>>>>> 5433a71a
-
-    /// Create a new LLVM basic block (for the current function) and return
-    /// its handle. If an IRBuilder hasn't yet been created, do that also.
-    /// If insert is true, set the insertion point for new IR ops to be the
-    /// new BB.
-    llvm::BasicBlock *new_basic_block (string_view name="",
-                                       bool insert=false) {
-        // Create an IRBuilder if it hasn't already been done, since if the
-        // caller creates a block, surely they're about to start adding
-        // code.
-        if (! m_builder)
-            m_builder.reset (new IRBuilder(context()));
-        ASSERT (m_current_function);
-        auto block = llvm::BasicBlock::Create (context(), SR(name), current_function());
-        if (insert)
-            m_builder->SetInsertPoint (block);
-        return block;
-    }
-
-<<<<<<< HEAD
-    /// Save the return block pointer when entering a function. If
-    /// after==NULL, generate a new basic block for where to go after the
-    /// function return.  Return the after BB.
-    llvm::BasicBlock *push_function (llvm::BasicBlock *after=NULL) {
-        if (! after)
-            after = new_basic_block ();
-        m_return_block.push_back (after);
-        return after;
-    }
-=======
+    }
+};
+
+
+
 #if OSL_LLVM_VERSION <= 38
 class LLVM_Util::IRBuilder : public llvm::IRBuilder<true,llvm::ConstantFolder,
                                         llvm::IRBuilderDefaultInserter<true> > {
@@ -575,30 +316,25 @@
 };
 #endif
 
->>>>>>> 5433a71a
-
-    /// Pop basic return destination when exiting a function.  This includes
-    /// resetting the IR insertion point to the block following the
-    /// corresponding function call.
-    void pop_function () {
-        ASSERT (! m_return_block.empty());
-        builder().SetInsertPoint (m_return_block.back());
-        m_return_block.pop_back ();
-    }
-
-    /// Return the basic block where we go after returning from the current
-    /// function.
-    llvm::BasicBlock *return_block () const {
-        ASSERT (! m_return_block.empty());
-        return m_return_block.back();
-    }
-
-<<<<<<< HEAD
-    /// Save the basic block pointers when entering a loop.
-    void push_loop (llvm::BasicBlock *step, llvm::BasicBlock *after) {
-        m_loop_step_block.push_back (step);
-        m_loop_after_block.push_back (after);
-=======
+
+
+LLVM_Util::LLVM_Util (int debuglevel)
+    : m_debug(debuglevel), m_thread(NULL),
+      m_llvm_context(NULL), m_llvm_module(NULL),
+      m_builder(NULL), m_llvm_jitmm(NULL),
+      m_current_function(NULL),
+      m_llvm_module_passes(NULL), m_llvm_func_passes(NULL),
+      m_llvm_exec(NULL)
+{
+    SetupLLVM ();
+    m_thread = PerThreadInfo::get();
+    ASSERT (m_thread);
+
+    {
+        OIIO::spin_lock lock (llvm_global_mutex);
+        if (! m_thread->llvm_context)
+            m_thread->llvm_context = new llvm::LLVMContext();
+
         if (! m_thread->llvm_jitmm) {
 #if USE_OLD_JIT
             m_thread->llvm_jitmm = llvm::JITMemoryManager::CreateDefaultMemManager();
@@ -614,129 +350,61 @@
         // Hold the REAL manager and use it as an argument later
         m_llvm_jitmm = reinterpret_cast<MemoryManager*>(m_thread->llvm_jitmm);
 #endif
->>>>>>> 5433a71a
-    }
-
-    /// Pop basic block pointers when exiting a loop.
-    void pop_loop () {
-        ASSERT (! m_loop_step_block.empty() && ! m_loop_after_block.empty());
-        m_loop_step_block.pop_back ();
-        m_loop_after_block.pop_back ();
-    }
-
-    /// Return the basic block of the current loop's 'step' instructions.
-    llvm::BasicBlock *loop_step_block () const {
-        ASSERT (! m_loop_step_block.empty());
-        return m_loop_step_block.back();
-    }
-
-    /// Return the basic block of the current loop's exit point.
-    llvm::BasicBlock *loop_after_block () const {
-        ASSERT (! m_loop_after_block.empty());
-        return m_loop_after_block.back();
-    }
-
-    llvm::Type *type_float() const { return m_llvm_type_float; }
-    llvm::Type *type_int() const { return m_llvm_type_int; }
-    llvm::Type *type_addrint() const { return m_llvm_type_addrint; }
-    llvm::Type *type_bool() const { return m_llvm_type_bool; }
-    llvm::Type *type_char() const { return m_llvm_type_char; }
-    llvm::Type *type_longlong() const { return m_llvm_type_longlong; }
-    llvm::Type *type_void() const { return m_llvm_type_void; }
-    llvm::Type *type_triple() const { return m_llvm_type_triple; }
-    llvm::Type *type_matrix() const { return m_llvm_type_matrix; }
-    llvm::Type *type_typedesc() const { return m_llvm_type_longlong; }
-    llvm::PointerType *type_void_ptr() const { return m_llvm_type_void_ptr; }
-    llvm::PointerType *type_string() { return m_llvm_type_char_ptr; }
-    llvm::PointerType *type_ustring_ptr() const { return m_llvm_type_ustring_ptr; }
-    llvm::PointerType *type_char_ptr() const { return m_llvm_type_char_ptr; }
-    llvm::PointerType *type_int_ptr() const { return m_llvm_type_int_ptr; }
-    llvm::PointerType *type_float_ptr() const { return m_llvm_type_float_ptr; }
-    llvm::PointerType *type_triple_ptr() const { return m_llvm_type_triple_ptr; }
-    llvm::PointerType *type_matrix_ptr() const { return m_llvm_type_matrix_ptr; }
-
-    static size_t total_jit_memory_held ();
-
-private:
-
-    void initialize_llvm ();
-    void setup_llvm_datatype_aliases ();
-
-    std::unique_ptr<llvm::LLVMContext> m_llvm_context;
-    std::unique_ptr<llvm::Module> m_llvm_module;
-    std::unique_ptr<llvm::TargetMachine> m_llvm_target_machine;
-    std::unique_ptr<llvm::DataLayout> m_llvm_data_layout;
-    std::unique_ptr<IRBuilder> m_builder;
-    std::unique_ptr<llvm::ExecutionEngine> m_llvm_exec;
-    llvm::Function *m_current_function = NULL;
-    std::unique_ptr <llvm::legacy::PassManager> m_llvm_module_passes;
-    std::unique_ptr <llvm::legacy::FunctionPassManager> m_llvm_func_passes;
-    ObjLayerT m_orc_objlayer;
-    std::unique_ptr<CompileLayerT> m_orc_compilelayer;
-    std::vector<ModuleHandleT> m_module_handles;
-    FunctionResolver m_lazy_func_resolver = NULL;
-    std::vector<llvm::BasicBlock *> m_return_block;     // stack for func call
-    std::vector<llvm::BasicBlock *> m_loop_after_block; // stack for break
-    std::vector<llvm::BasicBlock *> m_loop_step_block;  // stack for continue
-
-    llvm::Type *m_llvm_type_float = NULL;
-    llvm::Type *m_llvm_type_int = NULL;
-    llvm::Type *m_llvm_type_addrint = NULL;
-    llvm::Type *m_llvm_type_bool = NULL;
-    llvm::Type *m_llvm_type_char = NULL;
-    llvm::Type *m_llvm_type_longlong = NULL;
-    llvm::Type *m_llvm_type_void = NULL;
-    llvm::Type *m_llvm_type_triple = NULL;
-    llvm::Type *m_llvm_type_matrix = NULL;
-    llvm::PointerType *m_llvm_type_void_ptr = NULL;
-    llvm::PointerType *m_llvm_type_ustring_ptr = NULL;
-    llvm::PointerType *m_llvm_type_char_ptr = NULL;
-    llvm::PointerType *m_llvm_type_int_ptr = NULL;
-    llvm::PointerType *m_llvm_type_float_ptr = NULL;
-    llvm::PointerType *m_llvm_type_triple_ptr = NULL;
-    llvm::PointerType *m_llvm_type_matrix_ptr = NULL;
-    int m_debug = 0;
-    bool m_use_orc_jit = false;
-};
-
-
-
-size_t
-LLVM_Util::total_jit_memory_held ()
-{
-    size_t jitmem = 0;
+    }
+
+    m_llvm_context = m_thread->llvm_context;
+
+    // Set up aliases for types we use over and over
+    m_llvm_type_float = (llvm::Type *) llvm::Type::getFloatTy (*m_llvm_context);
+    m_llvm_type_int = (llvm::Type *) llvm::Type::getInt32Ty (*m_llvm_context);
+    if (sizeof(char *) == 4)
+        m_llvm_type_addrint = (llvm::Type *) llvm::Type::getInt32Ty (*m_llvm_context);
+    else
+        m_llvm_type_addrint = (llvm::Type *) llvm::Type::getInt64Ty (*m_llvm_context);
+    m_llvm_type_int_ptr = (llvm::PointerType *) llvm::Type::getInt32PtrTy (*m_llvm_context);
+    m_llvm_type_bool = (llvm::Type *) llvm::Type::getInt1Ty (*m_llvm_context);
+    m_llvm_type_char = (llvm::Type *) llvm::Type::getInt8Ty (*m_llvm_context);
+    m_llvm_type_longlong = (llvm::Type *) llvm::Type::getInt64Ty (*m_llvm_context);
+    m_llvm_type_void = (llvm::Type *) llvm::Type::getVoidTy (*m_llvm_context);
+    m_llvm_type_char_ptr = (llvm::PointerType *) llvm::Type::getInt8PtrTy (*m_llvm_context);
+    m_llvm_type_float_ptr = (llvm::PointerType *) llvm::Type::getFloatPtrTy (*m_llvm_context);
+    m_llvm_type_ustring_ptr = (llvm::PointerType *) llvm::PointerType::get (m_llvm_type_char_ptr, 0);
+    m_llvm_type_void_ptr = m_llvm_type_char_ptr;
+
+    // A triple is a struct composed of 3 floats
+    std::vector<llvm::Type*> triplefields(3, m_llvm_type_float);
+    m_llvm_type_triple = type_struct (triplefields, "Vec3");
+    m_llvm_type_triple_ptr = (llvm::PointerType *) llvm::PointerType::get (m_llvm_type_triple, 0);
+
+    // A matrix is a struct composed 16 floats
+    std::vector<llvm::Type*> matrixfields(16, m_llvm_type_float);
+    m_llvm_type_matrix = type_struct (matrixfields, "Matrix4");
+    m_llvm_type_matrix_ptr = (llvm::PointerType *) llvm::PointerType::get (m_llvm_type_matrix, 0);
+}
+
+
+
+LLVM_Util::~LLVM_Util ()
+{
+    execengine (NULL);
+    delete m_llvm_module_passes;
+    delete m_llvm_func_passes;
+    delete m_builder;
+    module (NULL);
+    // DO NOT delete m_llvm_jitmm;  // just the dummy wrapper around the real MM
+}
+
+
+
+void
+LLVM_Util::SetupLLVM ()
+{
     OIIO::spin_lock lock (llvm_global_mutex);
-#if USE_OLD_JIT
-    for (size_t i = 0;  i < jitmm_hold.size();  ++i) {
-        llvm::JITMemoryManager *mm = jitmm_hold[i].get();
-        if (mm)
-            jitmem += mm->GetDefaultCodeSlabSize() * mm->GetNumCodeSlabs()
-                    + mm->GetDefaultDataSlabSize() * mm->GetNumDataSlabs()
-                    + mm->GetDefaultStubSlabSize() * mm->GetNumStubSlabs();
-    }
-#endif
-    return jitmem;
-}
-
-
-
-void
-LLVM_Util::Impl::initialize_llvm ()
-{
-    OIIO::spin_lock lock (llvm_global_mutex);
-    if (llvm_setup_done)
+    if (setup_done)
         return;
     // Some global LLVM initialization for the first thread that
     // gets here.
 
-<<<<<<< HEAD
-    llvm::InitializeAllTargets();
-    // llvm::InitializeAllTargetInfos();
-    llvm::InitializeAllTargetMCs();
-    llvm::InitializeAllAsmPrinters();
-    llvm::InitializeAllAsmParsers();
-    // llvm::InitializeAllDisassemblers();
-=======
 #if OSL_LLVM_VERSION < 35
     // enable it to be thread-safe
     llvm::llvm_start_multithreaded ();
@@ -753,13 +421,7 @@
 #else
     llvm::InitializeNativeTarget();
 #endif
->>>>>>> 5433a71a
-
-    // This is necessary to make sure that we can find symbols in our
-    // own executable.
-    llvm::sys::DynamicLibrary::LoadLibraryPermanently (nullptr);
-
-#if 0
+
     if (debug()) {
 #if OSL_LLVM_VERSION <= 36
 # define OSL_TGT_DEF(t) t->
@@ -776,59 +438,20 @@
 #undef OSL_TGT_DEF
         std::cout << "\n";
     }
-#endif
-
-    llvm_setup_done = true;
-}
-
-
-
-void
-LLVM_Util::Impl::setup_llvm_datatype_aliases ()
-{
-    // Set up aliases for types we use over and over
-    llvm::LLVMContext &ctx (*m_llvm_context);
-    m_llvm_type_float = (llvm::Type *) llvm::Type::getFloatTy (ctx);
-    m_llvm_type_int = (llvm::Type *) llvm::Type::getInt32Ty (ctx);
-    if (sizeof(char *) == 4)
-        m_llvm_type_addrint = (llvm::Type *) llvm::Type::getInt32Ty (ctx);
-    else
-        m_llvm_type_addrint = (llvm::Type *) llvm::Type::getInt64Ty (ctx);
-    m_llvm_type_int_ptr = (llvm::PointerType *) llvm::Type::getInt32PtrTy (ctx);
-    m_llvm_type_bool = (llvm::Type *) llvm::Type::getInt1Ty (ctx);
-    m_llvm_type_char = (llvm::Type *) llvm::Type::getInt8Ty (ctx);
-    m_llvm_type_longlong = (llvm::Type *) llvm::Type::getInt64Ty (ctx);
-    m_llvm_type_void = (llvm::Type *) llvm::Type::getVoidTy (ctx);
-    m_llvm_type_char_ptr = (llvm::PointerType *) llvm::Type::getInt8PtrTy (ctx);
-    m_llvm_type_float_ptr = (llvm::PointerType *) llvm::Type::getFloatPtrTy (ctx);
-    m_llvm_type_ustring_ptr = (llvm::PointerType *) llvm::PointerType::get (m_llvm_type_char_ptr, 0);
-    m_llvm_type_void_ptr = m_llvm_type_char_ptr;
-
-    // A triple is a struct composed of 3 floats
-    std::vector<llvm::Type*> triplefields(3, m_llvm_type_float);
-    m_llvm_type_triple = llvm::StructType::create(context(), triplefields, "Vec3");
-    m_llvm_type_triple_ptr = (llvm::PointerType *) llvm::PointerType::get (m_llvm_type_triple, 0);
-
-    // A matrix is a struct composed 16 floats
-    std::vector<llvm::Type*> matrixfields(16, m_llvm_type_float);
-    m_llvm_type_matrix = llvm::StructType::create(context(), matrixfields, "Matrix4");
-    m_llvm_type_matrix_ptr = (llvm::PointerType *) llvm::PointerType::get (m_llvm_type_matrix, 0);
-}
-
-
-
-
-LLVM_Util::LLVM_Util (int debuglevel)
-    : m_impl(new Impl())
-{
-    m_impl->debug (debuglevel);
-}
-
-
-
-<<<<<<< HEAD
-LLVM_Util::~LLVM_Util ()
-=======
+
+    setup_done = true;
+}
+
+
+
+llvm::Module *
+LLVM_Util::new_module (const char *id)
+{
+    return new llvm::Module(id, context());
+}
+
+
+
 #if OSL_LLVM_VERSION >= 35
 #if OSL_LLVM_VERSION < 40
 inline bool error_string (const std::error_code &err, std::string *str) {
@@ -857,23 +480,10 @@
 llvm::Module *
 LLVM_Util::module_from_bitcode (const char *bitcode, size_t size,
                                 const std::string &name, std::string *err)
->>>>>>> 5433a71a
-{
-}
-
-<<<<<<< HEAD
-
-
-void LLVM_Util::debug (int d)
-{
-    m_impl->debug (d);
-}
-
-int LLVM_Util::debug () const
-{
-    return m_impl->debug();
-}
-=======
+{
+    if (err)
+        err->clear();
+
 #if OSL_LLVM_VERSION <= 35 /* Old JIT vvvvvvvvvvvvvvvvvvvvvvvvvvvv */
     llvm::MemoryBuffer* buf =
         llvm::MemoryBuffer::getMemBuffer (llvm::StringRef(bitcode, size), name);
@@ -946,28 +556,20 @@
         std::cout << "  found " << i->getName().data() << "\n";
 # endif
     return m;
->>>>>>> 5433a71a
 
 #endif /* MCJIT ^^^^^^^^^^^^^^^^^^^^^^^^^^^^^^^^^^^^^^^^^^^ */
 }
 
 
-void LLVM_Util::orc_jit (bool enable)
-{
-<<<<<<< HEAD
-    m_impl->orc_jit (enable);
-=======
+void
+LLVM_Util::new_builder (llvm::BasicBlock *block)
+{
     end_builder();
     if (! block)
         block = new_basic_block ();
     m_builder = new IRBuilder (block);
->>>>>>> 5433a71a
-}
-
-bool LLVM_Util::orc_jit () const
-{
-    return m_impl->orc_jit();
-}
+}
+
 
 /// Return the current IR builder, create a new one (for the current
 /// function) if necessary.
@@ -979,26 +581,30 @@
 }
 
 
-
-llvm::LLVMContext &
-LLVM_Util::context () const
-{
-    return m_impl->context();
-}
-
-
-
-llvm::Module *
-LLVM_Util::module ()
-{
-    if (! impl()->module())
-        new_module ();
-    return impl()->module();
-}
-
-
-<<<<<<< HEAD
-=======
+void
+LLVM_Util::end_builder ()
+{
+    delete m_builder;
+    m_builder = NULL;
+}
+
+
+
+llvm::ExecutionEngine *
+LLVM_Util::make_jit_execengine (std::string *err)
+{
+    execengine (NULL);   // delete and clear any existing engine
+    if (err)
+        err->clear ();
+# if OSL_LLVM_VERSION >= 36
+    llvm::EngineBuilder engine_builder ((std::unique_ptr<llvm::Module>(module())));
+# else /* < 36: */
+    llvm::EngineBuilder engine_builder (module());
+# endif
+
+    engine_builder.setEngineKind (llvm::EngineKind::JIT);
+    engine_builder.setErrorStr (err);
+
 #if USE_OLD_JIT
     engine_builder.setJITMemoryManager (m_llvm_jitmm);
     // N.B. createJIT will take ownership of the the JITMemoryManager!
@@ -1008,45 +614,42 @@
     engine_builder.setMCJITMemoryManager (std::unique_ptr<llvm::RTDyldMemoryManager>
         (new MemoryManager(reinterpret_cast<LLVMMemoryManager*>(m_llvm_jitmm))));
 #endif /* USE_OLD_JIT */
->>>>>>> 5433a71a
-
-// void
-// LLVM_Util::module (llvm::Module *m)
-// {
-//     impl()->m_llvm_module.reset (m);
-// }
-
-
-
-llvm::Module *
-LLVM_Util::new_module (string_view id)
-{
-    return m_impl->new_module (id);
-}
-
-
-
-llvm::Module *
-LLVM_Util::module_from_bitcode (string_view bitcode, string_view name,
-                                std::string *err)
-{
-    return m_impl->module_from_bitcode (bitcode, name, err);
-}
-
-
-
-LLVM_Util::IRBuilder &
-LLVM_Util::builder ()
-{
-    return m_impl->builder();
+
+    engine_builder.setOptLevel (llvm::CodeGenOpt::Default);
+
+    m_llvm_exec = engine_builder.create();
+    if (! m_llvm_exec)
+        return NULL;
+
+    // Force it to JIT as soon as we ask it for the code pointer,
+    // don't take any chances that it might JIT lazily, since we
+    // will be stealing the JIT code memory from under its nose and
+    // destroying the Module & ExecutionEngine.
+    m_llvm_exec->DisableLazyCompilation ();
+    return m_llvm_exec;
+}
+
+
+
+void
+LLVM_Util::execengine (llvm::ExecutionEngine *exec)
+{
+    delete m_llvm_exec;
+    m_llvm_exec = exec;
 }
 
 
 
 void *
-LLVM_Util::get_compiled_function (string_view name)
-{
-    return m_impl->get_compiled_function (name);
+LLVM_Util::getPointerToFunction (llvm::Function *func)
+{
+    DASSERT (func && "passed NULL to getPointerToFunction");
+    llvm::ExecutionEngine *exec = execengine();
+    if (USE_MCJIT)
+        exec->finalizeObject ();
+    void *f = exec->getPointerToFunction (func);
+    ASSERT (f && "could not getPointerToFunction");
+    return f;
 }
 
 
@@ -1054,7 +657,8 @@
 void
 LLVM_Util::InstallLazyFunctionCreator (void* (*P)(const std::string &))
 {
-    m_impl->InstallLazyFunctionCreator (P);
+    llvm::ExecutionEngine *exec = execengine();
+    exec->InstallLazyFunctionCreator (P);
 }
 
 
@@ -1062,21 +666,13 @@
 void
 LLVM_Util::setup_optimization_passes (int optlevel)
 {
-    m_impl->setup_optimization_passes (optlevel);
-}
-
-
-
-void
-LLVM_Util::Impl::setup_optimization_passes (int optlevel)
-{
+    ASSERT (m_llvm_module_passes == NULL && m_llvm_func_passes == NULL);
+
     // Construct the per-function passes and module-wide (interprocedural
     // optimization) passes.
     //
     // LLVM keeps changing names and call sequence. This part is easier to
     // understand if we explicitly break it into individual LLVM versions.
-<<<<<<< HEAD
-=======
 #if OSL_LLVM_VERSION >= 37
 
     m_llvm_func_passes = new llvm::legacy::FunctionPassManager(module());
@@ -1086,33 +682,49 @@
     llvm::legacy::PassManager &mpm = (*m_llvm_module_passes);
 
 #elif OSL_LLVM_VERSION >= 36
->>>>>>> 5433a71a
-
-    m_llvm_func_passes.reset (new llvm::legacy::FunctionPassManager(module()));
-    // llvm::legacy::FunctionPassManager &fpm (*m_llvm_func_passes);
-//    fpm.add (new llvm::DataLayoutPass());
-
-    m_llvm_module_passes.reset (new llvm::legacy::PassManager);
+
+    m_llvm_func_passes = new llvm::legacy::FunctionPassManager(module());
+    llvm::legacy::FunctionPassManager &fpm (*m_llvm_func_passes);
+    fpm.add (new llvm::DataLayoutPass());
+
+    m_llvm_module_passes = new llvm::legacy::PassManager;
     llvm::legacy::PassManager &mpm (*m_llvm_module_passes);
-    // mpm.add (new llvm::DataLayoutPass());
+    mpm.add (new llvm::DataLayoutPass());
+
+#elif OSL_LLVM_VERSION == 35
+
+    m_llvm_func_passes = new llvm::legacy::FunctionPassManager(module());
+    llvm::legacy::FunctionPassManager &fpm (*m_llvm_func_passes);
+    fpm.add (new llvm::DataLayoutPass(module()));
+
+    m_llvm_module_passes = new llvm::legacy::PassManager;
+    llvm::legacy::PassManager &mpm (*m_llvm_module_passes);
+    mpm.add (new llvm::DataLayoutPass(module()));
+
+#elif OSL_LLVM_VERSION == 34
+
+    m_llvm_func_passes = new llvm::legacy::FunctionPassManager(module());
+    llvm::legacy::FunctionPassManager &fpm (*m_llvm_func_passes);
+    fpm.add (new llvm::DataLayout(module()));
+
+    m_llvm_module_passes = new llvm::legacy::PassManager;
+    llvm::legacy::PassManager &mpm (*m_llvm_module_passes);
+    mpm.add (new llvm::DataLayout(module()));
+
+#endif
 
     if (optlevel >= 1 && optlevel <= 3) {
-<<<<<<< HEAD
-        // optimize level 1-3 means to use the same set of optimizations as
-        // clang -O1, -O2, -O3
-=======
         // For LLVM 3.0 and higher, llvm_optimize 1-3 means to use the
         // same set of optimizations as clang -O1, -O2, -O3
->>>>>>> 5433a71a
         llvm::PassManagerBuilder builder;
         builder.OptLevel = optlevel;
         builder.Inliner = llvm::createFunctionInliningPass();
         // builder.DisableUnrollLoops = true;
-        // builder.populateFunctionPassManager (fpm);
+        builder.populateFunctionPassManager (fpm);
         builder.populateModulePassManager (mpm);
     } else {
-        // Unknown choices for llvm_optimize: use a basic set of passes that
-        // gets the low-hanging fruit for low optimization cost.
+        // Unknown choices for llvm_optimize: use the same basic
+        // set of passes that we always have.
 
         // Always add verifier?
         mpm.add (llvm::createVerifierPass());
@@ -1120,14 +732,10 @@
         mpm.add (llvm::createCFGSimplificationPass());
         // Change memory references to registers
         //  mpm.add (llvm::createPromoteMemoryToRegisterPass());
-<<<<<<< HEAD
-        mpm.add (llvm::createSROAPass());
-=======
 #if OSL_LLVM_VERSION <= 36
         // Is there a replacement for this in newer LLVM?
         mpm.add (llvm::createScalarReplAggregatesPass());
 #endif
->>>>>>> 5433a71a
         // Combine instructions where possible -- peephole opts & bit-twiddling
         mpm.add (llvm::createInstructionCombiningPass());
         // Inline small functions
@@ -1156,17 +764,6 @@
 void
 LLVM_Util::do_optimize (std::string *out_err)
 {
-<<<<<<< HEAD
-    m_impl->do_optimize ();
-}
-
-
-
-void
-LLVM_Util::module_done ()
-{
-    m_impl->module_done ();
-=======
     ASSERT(m_llvm_module && "No module to optimize!");
 
 #if OSL_LLVM_VERSION > 35 && !defined(OSL_FORCE_BITCODE_PARSE)
@@ -1178,7 +775,6 @@
     m_llvm_func_passes->doInitialization();
     m_llvm_module_passes->run (*m_llvm_module);
     m_llvm_func_passes->doFinalization();
->>>>>>> 5433a71a
 }
 
 
@@ -1256,83 +852,45 @@
 
 
 llvm::Function *
-LLVM_Util::make_function (string_view name, bool fastcall,
+LLVM_Util::make_function (const std::string &name, bool fastcall,
                           llvm::Type *rettype,
                           llvm::Type *arg1,
                           llvm::Type *arg2,
                           llvm::Type *arg3,
                           llvm::Type *arg4)
 {
-    std::vector<llvm::Type*> args;
-    if (arg1) args.push_back (arg1);
-    if (arg2) args.push_back (arg2);
-    if (arg3) args.push_back (arg3);
-    if (arg4) args.push_back (arg4);
-    return make_function (name, fastcall, rettype, args);
-}
-
-
-
-llvm::Function *
-LLVM_Util::make_function (string_view name, bool fastcall,
-                          llvm::Type *rettype,
-                          array_view<llvm::Type*> params,
-                          HasVarArgs varargs)
-{
-    if (! module())
-        new_module ();
-    llvm::FunctionType *functype = type_function (rettype, params, varargs);
-    llvm::Function *func = llvm::Function::Create (functype, llvm::Function::ExternalLinkage,
-                                                   SR(name), module());
-    // llvm::Constant *c = module()->getOrInsertFunction (SR(name), functype);
-    // ASSERT (c && "getOrInsertFunction returned NULL");
-    // ASSERT_MSG (llvm::isa<llvm::Function>(c),
-                // "Declaration for %s is wrong, LLVM had to make a cast", name.c_str());
-    // llvm::Function *func = llvm::cast<llvm::Function>(c);
+    llvm::Function *func = llvm::cast<llvm::Function>(
+        module()->getOrInsertFunction (name, rettype,
+                                       arg1, arg2, arg3, arg4, NULL));
     if (fastcall)
         func->setCallingConv(llvm::CallingConv::Fast);
-    current_function (func);
-    set_insert_point ();
     return func;
 }
 
 
 
 llvm::Function *
-LLVM_Util::declare_extern_function (string_view name, llvm::Type *rettype,
-                                    array_view<llvm::Type*> params,
-                                    HasVarArgs varargs)
-{
-    if (! module())
-        new_module ();
+LLVM_Util::make_function (const std::string &name, bool fastcall,
+                          llvm::Type *rettype,
+                          const std::vector<llvm::Type*> &params,
+                          bool varargs)
+{
     llvm::FunctionType *functype = type_function (rettype, params, varargs);
-    llvm::Function *func = llvm::Function::Create (functype, llvm::Function::ExternalLinkage,
-                                                   SR(name), module());
+    llvm::Constant *c = module()->getOrInsertFunction (name, functype);
+    ASSERT (c && "getOrInsertFunction returned NULL");
+    ASSERT_MSG (llvm::isa<llvm::Function>(c),
+                "Declaration for %s is wrong, LLVM had to make a cast", name.c_str());
+    llvm::Function *func = llvm::cast<llvm::Function>(c);
+    if (fastcall)
+        func->setCallingConv(llvm::CallingConv::Fast);
     return func;
 }
 
 
 
-void
-LLVM_Util::current_function (llvm::Function *func)
-{
-    m_impl->current_function (func);
-}
-
-
-llvm::Function *
-LLVM_Util::current_function () const
-{
-    return m_impl->current_function();
-}
-
-
 llvm::Value *
 LLVM_Util::current_function_arg (int a)
 {
-<<<<<<< HEAD
-    return m_impl->current_function_arg (a);
-=======
     llvm::Function::arg_iterator arg_it = current_function()->arg_begin();
     for (int i = 0;  i < a;  ++i)
         ++arg_it;
@@ -1341,15 +899,14 @@
 #else
     return &(*arg_it);
 #endif
->>>>>>> 5433a71a
 }
 
 
 
 llvm::BasicBlock *
-LLVM_Util::new_basic_block (string_view name, bool insert)
-{
-    return m_impl->new_basic_block (name, insert);
+LLVM_Util::new_basic_block (const std::string &name)
+{
+    return llvm::BasicBlock::Create (context(), name, current_function());
 }
 
 
@@ -1357,7 +914,10 @@
 llvm::BasicBlock *
 LLVM_Util::push_function (llvm::BasicBlock *after)
 {
-    return m_impl->push_function (after);
+    if (! after)
+        after = new_basic_block ();
+    m_return_block.push_back (after);
+    return after;
 }
 
 
@@ -1365,7 +925,9 @@
 void
 LLVM_Util::pop_function ()
 {
-    m_impl->pop_function ();
+    ASSERT (! m_return_block.empty());
+    builder().SetInsertPoint (m_return_block.back());
+    m_return_block.pop_back ();
 }
 
 
@@ -1373,23 +935,27 @@
 llvm::BasicBlock *
 LLVM_Util::return_block () const
 {
-    return m_impl->return_block ();
-}
-
-
-
-void
+    ASSERT (! m_return_block.empty());
+    return m_return_block.back();
+}
+
+
+
+void 
 LLVM_Util::push_loop (llvm::BasicBlock *step, llvm::BasicBlock *after)
 {
-    m_impl->push_loop (step, after);
-}
-
-
-
-void
+    m_loop_step_block.push_back (step);
+    m_loop_after_block.push_back (after);
+}
+
+
+
+void 
 LLVM_Util::pop_loop ()
 {
-    m_impl->pop_loop ();
+    ASSERT (! m_loop_step_block.empty() && ! m_loop_after_block.empty());
+    m_loop_step_block.pop_back ();
+    m_loop_after_block.pop_back ();
 }
 
 
@@ -1397,7 +963,8 @@
 llvm::BasicBlock *
 LLVM_Util::loop_step_block () const
 {
-    return m_impl->loop_step_block ();
+    ASSERT (! m_loop_step_block.empty());
+    return m_loop_step_block.back();
 }
 
 
@@ -1405,7 +972,8 @@
 llvm::BasicBlock *
 LLVM_Util::loop_after_block () const
 {
-    return m_impl->loop_after_block ();
+    ASSERT (! m_loop_after_block.empty());
+    return m_loop_after_block.back();
 }
 
 
@@ -1444,32 +1012,11 @@
 
 
 
-llvm::Type *LLVM_Util::type_float() const {return m_impl->type_float(); }
-llvm::Type *LLVM_Util::type_int() const {return m_impl->type_int(); }
-llvm::Type *LLVM_Util::type_addrint() const {return m_impl->type_addrint(); }
-llvm::Type *LLVM_Util::type_bool() const {return m_impl->type_bool(); }
-llvm::Type *LLVM_Util::type_char() const {return m_impl->type_char(); }
-llvm::Type *LLVM_Util::type_longlong() const {return m_impl->type_longlong(); }
-llvm::Type *LLVM_Util::type_void() const {return m_impl->type_void(); }
-llvm::Type *LLVM_Util::type_triple() const {return m_impl->type_triple(); }
-llvm::Type *LLVM_Util::type_matrix() const {return m_impl->type_matrix(); }
-llvm::Type *LLVM_Util::type_typedesc() const {return m_impl->type_longlong(); }
-llvm::PointerType *LLVM_Util::type_void_ptr() const {return m_impl->type_void_ptr(); }
-llvm::PointerType *LLVM_Util::type_string() const { return m_impl->type_char_ptr(); }
-llvm::PointerType *LLVM_Util::type_ustring_ptr() const {return m_impl->type_ustring_ptr(); }
-llvm::PointerType *LLVM_Util::type_char_ptr() const {return m_impl->type_char_ptr(); }
-llvm::PointerType *LLVM_Util::type_int_ptr() const {return m_impl->type_int_ptr(); }
-llvm::PointerType *LLVM_Util::type_float_ptr() const {return m_impl->type_float_ptr(); }
-llvm::PointerType *LLVM_Util::type_triple_ptr() const {return m_impl->type_triple_ptr(); }
-llvm::PointerType *LLVM_Util::type_matrix_ptr() const {return m_impl->type_matrix_ptr(); }
-
-
-
 llvm::Type *
 LLVM_Util::type_struct (const std::vector<llvm::Type *> &types,
-                        string_view name)
-{
-    return llvm::StructType::create(context(), types, SR(name));
+                        const std::string &name)
+{
+    return llvm::StructType::create(context(), types, name);
 }
 
 
@@ -1492,18 +1039,18 @@
 
 llvm::FunctionType *
 LLVM_Util::type_function (llvm::Type *rettype,
-                          array_view<llvm::Type*> params,
-                          HasVarArgs varargs)
-{
-    return llvm::FunctionType::get (rettype, AR(params), varargs==VarArgs);
+                          const std::vector<llvm::Type*> &params,
+                          bool varargs)
+{
+    return llvm::FunctionType::get (rettype, params, varargs);
 }
 
 
 
 llvm::PointerType *
 LLVM_Util::type_function_ptr (llvm::Type *rettype,
-                              array_view<llvm::Type*> params,
-                              HasVarArgs varargs)
+                              const std::vector<llvm::Type*> &params,
+                              bool varargs)
 {
     llvm::FunctionType *functype = type_function (rettype, params, varargs);
     return llvm::PointerType::getUnqual (functype);
@@ -1691,16 +1238,16 @@
 
 
 llvm::Value *
-LLVM_Util::op_alloca (llvm::Type *llvmtype, int n, string_view name)
+LLVM_Util::op_alloca (llvm::Type *llvmtype, int n, const std::string &name)
 {
     llvm::ConstantInt* numalloc = (llvm::ConstantInt*)constant(n);
-    return builder().CreateAlloca (llvmtype, numalloc, SR(name));
-}
-
-
-
-llvm::Value *
-LLVM_Util::op_alloca (const TypeDesc &type, int n, string_view name)
+    return builder().CreateAlloca (llvmtype, numalloc, name);
+}
+
+
+
+llvm::Value *
+LLVM_Util::op_alloca (const TypeDesc &type, int n, const std::string &name)
 {
     return op_alloca (llvm_type(type.elementtype()), n*type.numelements(), name);
 }
@@ -1708,7 +1255,7 @@
 
 
 llvm::Value *
-LLVM_Util::call_function (llvm::Value *func, OIIO::array_view<llvm::Value *> args)
+LLVM_Util::call_function (llvm::Value *func, llvm::Value **args, int nargs)
 {
     ASSERT (func);
 #if 0
@@ -1718,7 +1265,7 @@
         llvm::outs() << "\t" << *(args[i]) << "\n";
 #endif
     //llvm_gen_debug_printf (std::string("start ") + std::string(name));
-    llvm::Value *r = builder().CreateCall (func, AR(args));
+    llvm::Value *r = builder().CreateCall (func, llvm::ArrayRef<llvm::Value *>(args, nargs));
     //llvm_gen_debug_printf (std::string(" end  ") + std::string(name));
     return r;
 }
@@ -1726,12 +1273,12 @@
 
 
 llvm::Value *
-LLVM_Util::call_function (string_view name, OIIO::array_view<llvm::Value *> args)
-{
-    llvm::Function *func = module()->getFunction (SR(name));
+LLVM_Util::call_function (const char *name, llvm::Value **args, int nargs)
+{
+    llvm::Function *func = module()->getFunction (name);
     if (! func)
         std::cerr << "Couldn't find function " << name << "\n";
-    return call_function (func, args);
+    return call_function (func, args, nargs);
 }
 
 
@@ -1767,8 +1314,6 @@
 void
 LLVM_Util::set_insert_point (llvm::BasicBlock *block)
 {
-    if (! block)
-        block = new_basic_block ();
     builder().SetInsertPoint (block);
 }
 
@@ -1804,7 +1349,8 @@
     };
 
     llvm::Function* func = llvm::Intrinsic::getDeclaration (module(),
-        llvm::Intrinsic::memset, types);
+        llvm::Intrinsic::memset,
+        llvm::ArrayRef<llvm::Type *>(types, sizeof(types)/sizeof(llvm::Type*)));
 
     // NOTE(boulos): constant(0) would return an i32
     // version of 0, but we need the i8 version. If we make an
@@ -1814,11 +1360,6 @@
                                                     llvm::APInt(8, val));
     // Non-volatile (allow optimizer to move it around as it wishes
     // and even remove it if it can prove it's useless)
-<<<<<<< HEAD
-    llvm::Value *args[] = { ptr, fill_val, len, constant(align),
-                            constant_bool(false) };
-    builder().CreateCall (func, args);
-=======
 #if OSL_LLVM_VERSION <= 36
     builder().CreateCall5 (func, ptr, fill_val, len, constant(align),
                            constant_bool(false));
@@ -1829,7 +1370,6 @@
     builder().CreateCall (func, llvm::ArrayRef<llvm::Value*>(args, 5));
 
 #endif
->>>>>>> 5433a71a
 }
 
 
@@ -1846,15 +1386,11 @@
     };
 
     llvm::Function* func = llvm::Intrinsic::getDeclaration (module(),
-        llvm::Intrinsic::memcpy, types);
+        llvm::Intrinsic::memcpy,
+        llvm::ArrayRef<llvm::Type *>(types, sizeof(types)/sizeof(llvm::Type*)));
 
     // Non-volatile (allow optimizer to move it around as it wishes
     // and even remove it if it can prove it's useless)
-<<<<<<< HEAD
-    llvm::Value *args[] = { dst, src, constant(len), constant(align),
-                            constant_bool(false) };
-    builder().CreateCall (func, args);
-=======
 #if OSL_LLVM_VERSION <= 36
     builder().CreateCall5 (func, dst, src,
                            constant(len), constant(align), constant_bool(false));
@@ -1864,7 +1400,6 @@
     };
     builder().CreateCall (func, llvm::ArrayRef<llvm::Value*>(args, 5));
 #endif
->>>>>>> 5433a71a
 }
 
 
@@ -1904,15 +1439,11 @@
 llvm::Value *
 LLVM_Util::GEP (llvm::Value *ptr, int elem1, int elem2)
 {
-<<<<<<< HEAD
-    return builder().CreateConstGEP2_32 (nullptr, ptr, elem1, elem2);
-=======
 #if OSL_LLVM_VERSION <= 36
     return builder().CreateConstGEP2_32 (ptr, elem1, elem2);
 #else
     return builder().CreateConstGEP2_32 (nullptr, ptr, elem1, elem2);
 #endif
->>>>>>> 5433a71a
 }
 
 
@@ -2218,4 +1749,5 @@
 }
 
 
+}; // namespace pvt
 OSL_NAMESPACE_EXIT